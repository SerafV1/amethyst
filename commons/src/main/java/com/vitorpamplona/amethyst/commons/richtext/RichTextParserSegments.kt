--- conflicted
+++ resolved
@@ -91,19 +91,15 @@
 ) : Segment(segment)
 
 @Immutable
-<<<<<<< HEAD
-class Base64Segment(segment: String) : Segment(segment)
+class Base64Segment(
+    segment: String,
+) : Segment(segment)
 
-@Immutable
-open class HashIndexSegment(segment: String, val hex: String, val extras: String?) :
-    Segment(segment)
-=======
 open class HashIndexSegment(
     segment: String,
     val hex: String,
     val extras: String?,
 ) : Segment(segment)
->>>>>>> 1eaa22fe
 
 @Immutable
 class HashIndexUserSegment(
