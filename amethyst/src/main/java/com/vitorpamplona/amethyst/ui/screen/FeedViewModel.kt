/**
 * Copyright (c) 2024 Vitor Pamplona
 *
 * Permission is hereby granted, free of charge, to any person obtaining a copy of
 * this software and associated documentation files (the "Software"), to deal in
 * the Software without restriction, including without limitation the rights to use,
 * copy, modify, merge, publish, distribute, sublicense, and/or sell copies of the
 * Software, and to permit persons to whom the Software is furnished to do so,
 * subject to the following conditions:
 *
 * The above copyright notice and this permission notice shall be included in all
 * copies or substantial portions of the Software.
 *
 * THE SOFTWARE IS PROVIDED "AS IS", WITHOUT WARRANTY OF ANY KIND, EXPRESS OR
 * IMPLIED, INCLUDING BUT NOT LIMITED TO THE WARRANTIES OF MERCHANTABILITY, FITNESS
 * FOR A PARTICULAR PURPOSE AND NONINFRINGEMENT. IN NO EVENT SHALL THE AUTHORS OR
 * COPYRIGHT HOLDERS BE LIABLE FOR ANY CLAIM, DAMAGES OR OTHER LIABILITY, WHETHER IN
 * AN ACTION OF CONTRACT, TORT OR OTHERWISE, ARISING FROM, OUT OF OR IN CONNECTION
 * WITH THE SOFTWARE OR THE USE OR OTHER DEALINGS IN THE SOFTWARE.
 */
package com.vitorpamplona.amethyst.ui.screen

import android.util.Log
import androidx.compose.runtime.Stable
import androidx.compose.runtime.mutableStateOf
import androidx.lifecycle.ViewModel
import androidx.lifecycle.ViewModelProvider
import androidx.lifecycle.viewModelScope
import com.vitorpamplona.amethyst.model.Account
import com.vitorpamplona.amethyst.model.AddressableNote
import com.vitorpamplona.amethyst.model.Channel
import com.vitorpamplona.amethyst.model.LocalCache
import com.vitorpamplona.amethyst.model.Note
import com.vitorpamplona.amethyst.model.User
import com.vitorpamplona.amethyst.service.checkNotInMainThread
import com.vitorpamplona.amethyst.ui.dal.AdditiveFeedFilter
import com.vitorpamplona.amethyst.ui.dal.BookmarkPrivateFeedFilter
import com.vitorpamplona.amethyst.ui.dal.BookmarkPublicFeedFilter
import com.vitorpamplona.amethyst.ui.dal.ChannelFeedFilter
import com.vitorpamplona.amethyst.ui.dal.ChatroomFeedFilter
import com.vitorpamplona.amethyst.ui.dal.ChatroomListKnownFeedFilter
import com.vitorpamplona.amethyst.ui.dal.ChatroomListNewFeedFilter
import com.vitorpamplona.amethyst.ui.dal.CommunityFeedFilter
import com.vitorpamplona.amethyst.ui.dal.DiscoverChatFeedFilter
import com.vitorpamplona.amethyst.ui.dal.DiscoverCommunityFeedFilter
import com.vitorpamplona.amethyst.ui.dal.DiscoverLiveFeedFilter
import com.vitorpamplona.amethyst.ui.dal.DiscoverMarketplaceFeedFilter
import com.vitorpamplona.amethyst.ui.dal.DiscoverNIP89FeedFilter
import com.vitorpamplona.amethyst.ui.dal.DraftEventsFeedFilter
import com.vitorpamplona.amethyst.ui.dal.FeedFilter
import com.vitorpamplona.amethyst.ui.dal.GeoHashFeedFilter
import com.vitorpamplona.amethyst.ui.dal.HashtagFeedFilter
import com.vitorpamplona.amethyst.ui.dal.HomeConversationsFeedFilter
import com.vitorpamplona.amethyst.ui.dal.HomeNewThreadFeedFilter
import com.vitorpamplona.amethyst.ui.dal.NIP90ContentDiscoveryResponseFilter
import com.vitorpamplona.amethyst.ui.dal.ThreadFeedFilter
import com.vitorpamplona.amethyst.ui.dal.UserProfileAppRecommendationsFeedFilter
import com.vitorpamplona.amethyst.ui.dal.UserProfileBookmarksFeedFilter
import com.vitorpamplona.amethyst.ui.dal.UserProfileConversationsFeedFilter
import com.vitorpamplona.amethyst.ui.dal.UserProfileGalleryFeedFilter
import com.vitorpamplona.amethyst.ui.dal.UserProfileNewThreadFeedFilter
import com.vitorpamplona.amethyst.ui.dal.UserProfileReportsFeedFilter
import com.vitorpamplona.amethyst.ui.dal.VideoFeedFilter
import com.vitorpamplona.ammolite.relays.BundledInsert
import com.vitorpamplona.ammolite.relays.BundledUpdate
import com.vitorpamplona.quartz.events.ChatroomKey
import com.vitorpamplona.quartz.events.DeletionEvent
import kotlinx.collections.immutable.ImmutableList
import kotlinx.collections.immutable.toImmutableList
import kotlinx.coroutines.Dispatchers
import kotlinx.coroutines.Job
import kotlinx.coroutines.flow.MutableStateFlow
import kotlinx.coroutines.flow.asStateFlow
import kotlinx.coroutines.flow.update
import kotlinx.coroutines.launch

class NostrChannelFeedViewModel(
    val channel: Channel,
    val account: Account,
) : FeedViewModel(ChannelFeedFilter(channel, account)) {
    class Factory(
        val channel: Channel,
        val account: Account,
    ) : ViewModelProvider.Factory {
        override fun <NostrChannelFeedViewModel : ViewModel> create(modelClass: Class<NostrChannelFeedViewModel>): NostrChannelFeedViewModel = NostrChannelFeedViewModel(channel, account) as NostrChannelFeedViewModel
    }
}

class NostrChatroomFeedViewModel(
    val user: ChatroomKey,
    val account: Account,
) : FeedViewModel(ChatroomFeedFilter(user, account)) {
    class Factory(
        val user: ChatroomKey,
        val account: Account,
    ) : ViewModelProvider.Factory {
        override fun <NostrChatRoomFeedViewModel : ViewModel> create(modelClass: Class<NostrChatRoomFeedViewModel>): NostrChatRoomFeedViewModel = NostrChatroomFeedViewModel(user, account) as NostrChatRoomFeedViewModel
    }
}

@Stable
class NostrVideoFeedViewModel(
    val account: Account,
) : FeedViewModel(VideoFeedFilter(account)) {
    class Factory(
        val account: Account,
    ) : ViewModelProvider.Factory {
        override fun <NostrVideoFeedViewModel : ViewModel> create(modelClass: Class<NostrVideoFeedViewModel>): NostrVideoFeedViewModel = NostrVideoFeedViewModel(account) as NostrVideoFeedViewModel
    }
}

class NostrDiscoverMarketplaceFeedViewModel(
    val account: Account,
) : FeedViewModel(
        DiscoverMarketplaceFeedFilter(account),
    ) {
    class Factory(
        val account: Account,
    ) : ViewModelProvider.Factory {
        override fun <NostrDiscoverMarketplaceFeedViewModel : ViewModel> create(modelClass: Class<NostrDiscoverMarketplaceFeedViewModel>): NostrDiscoverMarketplaceFeedViewModel = NostrDiscoverMarketplaceFeedViewModel(account) as NostrDiscoverMarketplaceFeedViewModel
    }
}

class NostrDiscoverNIP89FeedViewModel(
    val account: Account,
) : FeedViewModel(
        DiscoverNIP89FeedFilter(account),
    ) {
    class Factory(
        val account: Account,
    ) : ViewModelProvider.Factory {
        override fun <NostrDiscoverNIP89FeedViewModel : ViewModel> create(modelClass: Class<NostrDiscoverNIP89FeedViewModel>): NostrDiscoverNIP89FeedViewModel = NostrDiscoverNIP89FeedViewModel(account) as NostrDiscoverNIP89FeedViewModel
    }
}

class NostrDiscoverLiveFeedViewModel(
    val account: Account,
) : FeedViewModel(DiscoverLiveFeedFilter(account)) {
    class Factory(
        val account: Account,
    ) : ViewModelProvider.Factory {
        override fun <NostrDiscoverLiveFeedViewModel : ViewModel> create(modelClass: Class<NostrDiscoverLiveFeedViewModel>): NostrDiscoverLiveFeedViewModel = NostrDiscoverLiveFeedViewModel(account) as NostrDiscoverLiveFeedViewModel
    }
}

class NostrDiscoverCommunityFeedViewModel(
    val account: Account,
) : FeedViewModel(DiscoverCommunityFeedFilter(account)) {
    class Factory(
        val account: Account,
    ) : ViewModelProvider.Factory {
        override fun <NostrDiscoverCommunityFeedViewModel : ViewModel> create(modelClass: Class<NostrDiscoverCommunityFeedViewModel>): NostrDiscoverCommunityFeedViewModel = NostrDiscoverCommunityFeedViewModel(account) as NostrDiscoverCommunityFeedViewModel
    }
}

class NostrDiscoverChatFeedViewModel(
    val account: Account,
) : FeedViewModel(DiscoverChatFeedFilter(account)) {
    class Factory(
        val account: Account,
    ) : ViewModelProvider.Factory {
        override fun <NostrDiscoverChatFeedViewModel : ViewModel> create(modelClass: Class<NostrDiscoverChatFeedViewModel>): NostrDiscoverChatFeedViewModel = NostrDiscoverChatFeedViewModel(account) as NostrDiscoverChatFeedViewModel
    }
}

class NostrThreadFeedViewModel(
    account: Account,
    noteId: String,
) : FeedViewModel(ThreadFeedFilter(account, noteId)) {
    class Factory(
        val account: Account,
        val noteId: String,
    ) : ViewModelProvider.Factory {
        override fun <NostrThreadFeedViewModel : ViewModel> create(modelClass: Class<NostrThreadFeedViewModel>): NostrThreadFeedViewModel = NostrThreadFeedViewModel(account, noteId) as NostrThreadFeedViewModel
    }
}

class NostrUserProfileNewThreadsFeedViewModel(
    val user: User,
    val account: Account,
) : FeedViewModel(UserProfileNewThreadFeedFilter(user, account)) {
    class Factory(
        val user: User,
        val account: Account,
    ) : ViewModelProvider.Factory {
        override fun <NostrUserProfileNewThreadsFeedViewModel : ViewModel> create(modelClass: Class<NostrUserProfileNewThreadsFeedViewModel>): NostrUserProfileNewThreadsFeedViewModel =
            NostrUserProfileNewThreadsFeedViewModel(user, account)
                as NostrUserProfileNewThreadsFeedViewModel
    }
}

class NostrUserProfileConversationsFeedViewModel(
    val user: User,
    val account: Account,
) : FeedViewModel(UserProfileConversationsFeedFilter(user, account)) {
    class Factory(
        val user: User,
        val account: Account,
    ) : ViewModelProvider.Factory {
        override fun <NostrUserProfileConversationsFeedViewModel : ViewModel> create(modelClass: Class<NostrUserProfileConversationsFeedViewModel>): NostrUserProfileConversationsFeedViewModel =
            NostrUserProfileConversationsFeedViewModel(user, account)
                as NostrUserProfileConversationsFeedViewModel
    }
}

class NostrHashtagFeedViewModel(
    val hashtag: String,
    val account: Account,
) : FeedViewModel(HashtagFeedFilter(hashtag, account)) {
    class Factory(
        val hashtag: String,
        val account: Account,
    ) : ViewModelProvider.Factory {
        override fun <NostrHashtagFeedViewModel : ViewModel> create(modelClass: Class<NostrHashtagFeedViewModel>): NostrHashtagFeedViewModel = NostrHashtagFeedViewModel(hashtag, account) as NostrHashtagFeedViewModel
    }
}

class NostrGeoHashFeedViewModel(
    val geohash: String,
    val account: Account,
) : FeedViewModel(GeoHashFeedFilter(geohash, account)) {
    class Factory(
        val geohash: String,
        val account: Account,
    ) : ViewModelProvider.Factory {
        override fun <NostrGeoHashFeedViewModel : ViewModel> create(modelClass: Class<NostrGeoHashFeedViewModel>): NostrGeoHashFeedViewModel = NostrGeoHashFeedViewModel(geohash, account) as NostrGeoHashFeedViewModel
    }
}

class NostrCommunityFeedViewModel(
    val note: AddressableNote,
    val account: Account,
) : FeedViewModel(CommunityFeedFilter(note, account)) {
    class Factory(
        val note: AddressableNote,
        val account: Account,
    ) : ViewModelProvider.Factory {
        override fun <NostrCommunityFeedViewModel : ViewModel> create(modelClass: Class<NostrCommunityFeedViewModel>): NostrCommunityFeedViewModel = NostrCommunityFeedViewModel(note, account) as NostrCommunityFeedViewModel
    }
}

class NostrUserProfileReportFeedViewModel(
    val user: User,
) : FeedViewModel(UserProfileReportsFeedFilter(user)) {
    class Factory(
        val user: User,
    ) : ViewModelProvider.Factory {
        override fun <NostrUserProfileReportFeedViewModel : ViewModel> create(modelClass: Class<NostrUserProfileReportFeedViewModel>): NostrUserProfileReportFeedViewModel = NostrUserProfileReportFeedViewModel(user) as NostrUserProfileReportFeedViewModel
    }
}

<<<<<<< HEAD
class NostrUserProfileGalleryFeedViewModel(val user: User, val account: Account) :
    FeedViewModel(UserProfileGalleryFeedFilter(user, account)) {
    class Factory(val user: User, val account: Account) : ViewModelProvider.Factory {
        override fun <NostrUserProfileGalleryFeedViewModel : ViewModel> create(modelClass: Class<NostrUserProfileGalleryFeedViewModel>): NostrUserProfileGalleryFeedViewModel {
            return NostrUserProfileGalleryFeedViewModel(user, account)
                as NostrUserProfileGalleryFeedViewModel
        }
    }
}

class NostrUserProfileBookmarksFeedViewModel(val user: User, val account: Account) :
    FeedViewModel(UserProfileBookmarksFeedFilter(user, account)) {
    class Factory(val user: User, val account: Account) : ViewModelProvider.Factory {
        override fun <NostrUserProfileBookmarksFeedViewModel : ViewModel> create(modelClass: Class<NostrUserProfileBookmarksFeedViewModel>): NostrUserProfileBookmarksFeedViewModel {
            return NostrUserProfileBookmarksFeedViewModel(user, account)
=======
class NostrUserProfileBookmarksFeedViewModel(
    val user: User,
    val account: Account,
) : FeedViewModel(UserProfileBookmarksFeedFilter(user, account)) {
    class Factory(
        val user: User,
        val account: Account,
    ) : ViewModelProvider.Factory {
        override fun <NostrUserProfileBookmarksFeedViewModel : ViewModel> create(modelClass: Class<NostrUserProfileBookmarksFeedViewModel>): NostrUserProfileBookmarksFeedViewModel =
            NostrUserProfileBookmarksFeedViewModel(user, account)
>>>>>>> 1eaa22fe
                as NostrUserProfileBookmarksFeedViewModel
    }
}

class NostrChatroomListKnownFeedViewModel(
    val account: Account,
) : FeedViewModel(ChatroomListKnownFeedFilter(account)) {
    class Factory(
        val account: Account,
    ) : ViewModelProvider.Factory {
        override fun <NostrChatroomListKnownFeedViewModel : ViewModel> create(modelClass: Class<NostrChatroomListKnownFeedViewModel>): NostrChatroomListKnownFeedViewModel = NostrChatroomListKnownFeedViewModel(account) as NostrChatroomListKnownFeedViewModel
    }
}

class NostrChatroomListNewFeedViewModel(
    val account: Account,
) : FeedViewModel(ChatroomListNewFeedFilter(account)) {
    class Factory(
        val account: Account,
    ) : ViewModelProvider.Factory {
        override fun <NostrChatroomListNewFeedViewModel : ViewModel> create(modelClass: Class<NostrChatroomListNewFeedViewModel>): NostrChatroomListNewFeedViewModel = NostrChatroomListNewFeedViewModel(account) as NostrChatroomListNewFeedViewModel
    }
}

@Stable
class NostrHomeFeedViewModel(
    val account: Account,
) : FeedViewModel(HomeNewThreadFeedFilter(account)) {
    class Factory(
        val account: Account,
    ) : ViewModelProvider.Factory {
        override fun <NostrHomeFeedViewModel : ViewModel> create(modelClass: Class<NostrHomeFeedViewModel>): NostrHomeFeedViewModel = NostrHomeFeedViewModel(account) as NostrHomeFeedViewModel
    }
}

@Stable
class NostrHomeRepliesFeedViewModel(
    val account: Account,
) : FeedViewModel(HomeConversationsFeedFilter(account)) {
    class Factory(
        val account: Account,
    ) : ViewModelProvider.Factory {
        override fun <NostrHomeRepliesFeedViewModel : ViewModel> create(modelClass: Class<NostrHomeRepliesFeedViewModel>): NostrHomeRepliesFeedViewModel = NostrHomeRepliesFeedViewModel(account) as NostrHomeRepliesFeedViewModel
    }
}

@Stable
class NostrBookmarkPublicFeedViewModel(
    val account: Account,
) : FeedViewModel(BookmarkPublicFeedFilter(account)) {
    class Factory(
        val account: Account,
    ) : ViewModelProvider.Factory {
        override fun <NostrBookmarkPublicFeedViewModel : ViewModel> create(modelClass: Class<NostrBookmarkPublicFeedViewModel>): NostrBookmarkPublicFeedViewModel = NostrBookmarkPublicFeedViewModel(account) as NostrBookmarkPublicFeedViewModel
    }
}

@Stable
class NostrBookmarkPrivateFeedViewModel(
    val account: Account,
) : FeedViewModel(BookmarkPrivateFeedFilter(account)) {
    class Factory(
        val account: Account,
    ) : ViewModelProvider.Factory {
        override fun <NostrBookmarkPrivateFeedViewModel : ViewModel> create(modelClass: Class<NostrBookmarkPrivateFeedViewModel>): NostrBookmarkPrivateFeedViewModel = NostrBookmarkPrivateFeedViewModel(account) as NostrBookmarkPrivateFeedViewModel
    }
}

@Stable
class NostrNIP90ContentDiscoveryFeedViewModel(
    val account: Account,
    val dvmkey: String,
    val requestid: String,
) : FeedViewModel(NIP90ContentDiscoveryResponseFilter(account, dvmkey, requestid)) {
    class Factory(
        val account: Account,
        val dvmkey: String,
        val requestid: String,
    ) : ViewModelProvider.Factory {
        override fun <NostrNIP90ContentDiscoveryFeedViewModel : ViewModel> create(modelClass: Class<NostrNIP90ContentDiscoveryFeedViewModel>): NostrNIP90ContentDiscoveryFeedViewModel = NostrNIP90ContentDiscoveryFeedViewModel(account, dvmkey, requestid) as NostrNIP90ContentDiscoveryFeedViewModel
    }
}

@Stable
class NostrDraftEventsFeedViewModel(
    val account: Account,
) : FeedViewModel(DraftEventsFeedFilter(account)) {
    class Factory(
        val account: Account,
    ) : ViewModelProvider.Factory {
        override fun <NostrDraftEventsFeedViewModel : ViewModel> create(modelClass: Class<NostrDraftEventsFeedViewModel>): NostrDraftEventsFeedViewModel = NostrDraftEventsFeedViewModel(account) as NostrDraftEventsFeedViewModel
    }
}

class NostrUserAppRecommendationsFeedViewModel(
    val user: User,
) : FeedViewModel(UserProfileAppRecommendationsFeedFilter(user)) {
    class Factory(
        val user: User,
    ) : ViewModelProvider.Factory {
        override fun <NostrUserAppRecommendationsFeedViewModel : ViewModel> create(modelClass: Class<NostrUserAppRecommendationsFeedViewModel>): NostrUserAppRecommendationsFeedViewModel =
            NostrUserAppRecommendationsFeedViewModel(user)
                as NostrUserAppRecommendationsFeedViewModel
    }
}

@Stable
abstract class FeedViewModel(
    val localFilter: FeedFilter<Note>,
) : ViewModel(),
    InvalidatableViewModel {
    private val _feedContent = MutableStateFlow<FeedState>(FeedState.Loading)
    val feedContent = _feedContent.asStateFlow()

    // Simple counter that changes when it needs to invalidate everything
    private val _scrollToTop = MutableStateFlow<Int>(0)
    val scrollToTop = _scrollToTop.asStateFlow()
    var scrolltoTopPending = false

    private var lastFeedKey: String? = null

    fun sendToTop() {
        if (scrolltoTopPending) return

        scrolltoTopPending = true
        viewModelScope.launch(Dispatchers.IO) { _scrollToTop.emit(_scrollToTop.value + 1) }
    }

    suspend fun sentToTop() {
        scrolltoTopPending = false
    }

    private fun refresh() {
        viewModelScope.launch(Dispatchers.Default) { refreshSuspended() }
    }

    fun refreshSuspended() {
        checkNotInMainThread()

        lastFeedKey = localFilter.feedKey()
        val notes = localFilter.loadTop().distinctBy { it.idHex }.toImmutableList()

        val oldNotesState = _feedContent.value
        if (oldNotesState is FeedState.Loaded) {
            if (!equalImmutableLists(notes, oldNotesState.feed.value)) {
                updateFeed(notes)
            }
        } else {
            updateFeed(notes)
        }
    }

    private fun updateFeed(notes: ImmutableList<Note>) {
        viewModelScope.launch(Dispatchers.Main) {
            val currentState = _feedContent.value
            if (notes.isEmpty()) {
                _feedContent.update { FeedState.Empty }
            } else if (currentState is FeedState.Loaded) {
                // updates the current list
                if (currentState.showHidden.value != localFilter.showHiddenKey()) {
                    currentState.showHidden.value = localFilter.showHiddenKey()
                }
                currentState.feed.value = notes
            } else {
                _feedContent.update {
                    FeedState.Loaded(mutableStateOf(notes), mutableStateOf(localFilter.showHiddenKey()))
                }
            }
        }
    }

    fun refreshFromOldState(newItems: Set<Note>) {
        val oldNotesState = _feedContent.value
        if (localFilter is AdditiveFeedFilter && lastFeedKey == localFilter.feedKey()) {
            if (oldNotesState is FeedState.Loaded) {
                val deletionEvents: List<DeletionEvent> =
                    newItems.mapNotNull {
                        val noteEvent = it.event
                        if (noteEvent is DeletionEvent) noteEvent else null
                    }

                val oldList =
                    if (deletionEvents.isEmpty()) {
                        oldNotesState.feed.value
                    } else {
                        val deletedEventIds = deletionEvents.flatMapTo(HashSet()) { it.deleteEvents() }
                        val deletedEventAddresses = deletionEvents.flatMapTo(HashSet()) { it.deleteAddresses() }
                        oldNotesState.feed.value
                            .filter { !it.wasOrShouldBeDeletedBy(deletedEventIds, deletedEventAddresses) }
                            .toImmutableList()
                    }

                val newList =
                    localFilter
                        .updateListWith(oldList, newItems)
                        .distinctBy { it.idHex }
                        .toImmutableList()
                if (!equalImmutableLists(newList, oldNotesState.feed.value)) {
                    updateFeed(newList)
                }
            } else if (oldNotesState is FeedState.Empty) {
                val newList =
                    localFilter
                        .updateListWith(emptyList(), newItems)
                        .distinctBy { it.idHex }
                        .toImmutableList()
                if (newList.isNotEmpty()) {
                    updateFeed(newList)
                }
            } else {
                // Refresh Everything
                refreshSuspended()
            }
        } else {
            // Refresh Everything
            refreshSuspended()
        }
    }

    private val bundler = BundledUpdate(250, Dispatchers.IO)
    private val bundlerInsert = BundledInsert<Set<Note>>(250, Dispatchers.IO)

    override fun invalidateData(ignoreIfDoing: Boolean) {
        viewModelScope.launch(Dispatchers.IO) {
            bundler.invalidate(ignoreIfDoing) {
                // adds the time to perform the refresh into this delay
                // holding off new updates in case of heavy refresh routines.
                refreshSuspended()
            }
        }
    }

    fun checkKeysInvalidateDataAndSendToTop() {
        if (lastFeedKey != localFilter.feedKey()) {
            bundler.invalidate(false) {
                // adds the time to perform the refresh into this delay
                // holding off new updates in case of heavy refresh routines.
                refreshSuspended()
                sendToTop()
            }
        }
    }

    fun invalidateInsertData(newItems: Set<Note>) {
        bundlerInsert.invalidateList(newItems) { refreshFromOldState(it.flatten().toSet()) }
    }

    private var collectorJob: Job? = null

    init {
        Log.d("Init", "Starting new Model: ${this.javaClass.simpleName}")
        collectorJob =
            viewModelScope.launch(Dispatchers.IO) {
                LocalCache.live.newEventBundles.collect { newNotes ->
                    checkNotInMainThread()

                    if (
                        localFilter is AdditiveFeedFilter &&
                        (_feedContent.value is FeedState.Loaded || _feedContent.value is FeedState.Empty)
                    ) {
                        invalidateInsertData(newNotes)
                    } else {
                        // Refresh Everything
                        invalidateData()
                    }
                }
            }
    }

    override fun onCleared() {
        Log.d("Init", "OnCleared: ${this.javaClass.simpleName}")
        bundlerInsert.cancel()
        bundler.cancel()
        collectorJob?.cancel()
        super.onCleared()
    }
}<|MERGE_RESOLUTION|>--- conflicted
+++ resolved
@@ -57,7 +57,6 @@
 import com.vitorpamplona.amethyst.ui.dal.UserProfileAppRecommendationsFeedFilter
 import com.vitorpamplona.amethyst.ui.dal.UserProfileBookmarksFeedFilter
 import com.vitorpamplona.amethyst.ui.dal.UserProfileConversationsFeedFilter
-import com.vitorpamplona.amethyst.ui.dal.UserProfileGalleryFeedFilter
 import com.vitorpamplona.amethyst.ui.dal.UserProfileNewThreadFeedFilter
 import com.vitorpamplona.amethyst.ui.dal.UserProfileReportsFeedFilter
 import com.vitorpamplona.amethyst.ui.dal.VideoFeedFilter
@@ -249,23 +248,6 @@
     }
 }
 
-<<<<<<< HEAD
-class NostrUserProfileGalleryFeedViewModel(val user: User, val account: Account) :
-    FeedViewModel(UserProfileGalleryFeedFilter(user, account)) {
-    class Factory(val user: User, val account: Account) : ViewModelProvider.Factory {
-        override fun <NostrUserProfileGalleryFeedViewModel : ViewModel> create(modelClass: Class<NostrUserProfileGalleryFeedViewModel>): NostrUserProfileGalleryFeedViewModel {
-            return NostrUserProfileGalleryFeedViewModel(user, account)
-                as NostrUserProfileGalleryFeedViewModel
-        }
-    }
-}
-
-class NostrUserProfileBookmarksFeedViewModel(val user: User, val account: Account) :
-    FeedViewModel(UserProfileBookmarksFeedFilter(user, account)) {
-    class Factory(val user: User, val account: Account) : ViewModelProvider.Factory {
-        override fun <NostrUserProfileBookmarksFeedViewModel : ViewModel> create(modelClass: Class<NostrUserProfileBookmarksFeedViewModel>): NostrUserProfileBookmarksFeedViewModel {
-            return NostrUserProfileBookmarksFeedViewModel(user, account)
-=======
 class NostrUserProfileBookmarksFeedViewModel(
     val user: User,
     val account: Account,
@@ -276,7 +258,6 @@
     ) : ViewModelProvider.Factory {
         override fun <NostrUserProfileBookmarksFeedViewModel : ViewModel> create(modelClass: Class<NostrUserProfileBookmarksFeedViewModel>): NostrUserProfileBookmarksFeedViewModel =
             NostrUserProfileBookmarksFeedViewModel(user, account)
->>>>>>> 1eaa22fe
                 as NostrUserProfileBookmarksFeedViewModel
     }
 }
