package com.vitorpamplona.amethyst.model

import android.util.Log
import androidx.lifecycle.LiveData
import com.fasterxml.jackson.databind.DeserializationFeature
import com.fasterxml.jackson.module.kotlin.jacksonObjectMapper
<<<<<<< HEAD
import com.vitorpamplona.amethyst.service.model.ATag
import com.vitorpamplona.amethyst.service.model.BadgeAwardEvent
import com.vitorpamplona.amethyst.service.model.BadgeDefinitionEvent
import com.vitorpamplona.amethyst.service.model.BadgeProfilesEvent
import com.vitorpamplona.amethyst.service.model.BookmarkListEvent
import com.vitorpamplona.amethyst.service.model.ChannelCreateEvent
import com.vitorpamplona.amethyst.service.model.ChannelHideMessageEvent
import com.vitorpamplona.amethyst.service.model.ChannelMessageEvent
import com.vitorpamplona.amethyst.service.model.ChannelMetadataEvent
import com.vitorpamplona.amethyst.service.model.ChannelMuteUserEvent
import com.vitorpamplona.amethyst.service.model.ContactListEvent
import com.vitorpamplona.amethyst.service.model.DeletionEvent
import com.vitorpamplona.amethyst.service.model.LnZapEvent
import com.vitorpamplona.amethyst.service.model.LnZapRequestEvent
import com.vitorpamplona.amethyst.service.model.LongTextNoteEvent
import com.vitorpamplona.amethyst.service.model.MetadataEvent
import com.vitorpamplona.amethyst.service.model.PrivateDmEvent
import com.vitorpamplona.amethyst.service.model.ReactionEvent
import com.vitorpamplona.amethyst.service.model.RecommendRelayEvent
import com.vitorpamplona.amethyst.service.model.ReportEvent
import com.vitorpamplona.amethyst.service.model.RepostEvent
import com.vitorpamplona.amethyst.service.model.TextNoteEvent
=======
import com.google.gson.reflect.TypeToken
import com.vitorpamplona.amethyst.service.model.*
>>>>>>> 573cfa8b
import com.vitorpamplona.amethyst.service.relays.Relay
import com.vitorpamplona.amethyst.ui.components.BundledUpdate
import fr.acinq.secp256k1.Hex
import kotlinx.coroutines.*
import nostr.postr.toNpub
import java.io.ByteArrayInputStream
import java.time.Instant
import java.time.ZoneId
import java.time.format.DateTimeFormatter
import java.util.concurrent.ConcurrentHashMap

object LocalCache {
    val metadataParser = jacksonObjectMapper()
        .configure(DeserializationFeature.FAIL_ON_UNKNOWN_PROPERTIES, false)
        .readerFor(UserMetadata::class.java)

    val antiSpam = AntiSpamFilter()

    val users = ConcurrentHashMap<HexKey, User>()
    val notes = ConcurrentHashMap<HexKey, Note>()
    val channels = ConcurrentHashMap<HexKey, Channel>()
    val addressables = ConcurrentHashMap<String, AddressableNote>()

    fun checkGetOrCreateUser(key: String): User? {
        if (isValidHexNpub(key)) {
            return getOrCreateUser(key)
        }
        return null
    }

    @Synchronized
    fun getOrCreateUser(key: HexKey): User {
        return users[key] ?: run {
            val answer = User(key)
            users.put(key, answer)
            answer
        }
    }

    fun checkGetOrCreateNote(key: String): Note? {
        if (ATag.isATag(key)) {
            return checkGetOrCreateAddressableNote(key)
        }
        if (isValidHexNpub(key)) {
            return getOrCreateNote(key)
        }
        return null
    }

    @Synchronized
    fun getOrCreateNote(idHex: String): Note {
        return notes[idHex] ?: run {
            val answer = Note(idHex)
            notes.put(idHex, answer)
            answer
        }
    }

    fun checkGetOrCreateChannel(key: String): Channel? {
        if (isValidHexNpub(key)) {
            return getOrCreateChannel(key)
        }
        return null
    }

    private fun isValidHexNpub(key: String): Boolean {
        return try {
            Hex.decode(key).toNpub()
            true
        } catch (e: IllegalArgumentException) {
            Log.e("LocalCache", "Invalid Key to create user: $key", e)
            false
        }
    }

    @Synchronized
    fun getOrCreateChannel(key: String): Channel {
        return channels[key] ?: run {
            val answer = Channel(key)
            channels.put(key, answer)
            answer
        }
    }

    fun checkGetOrCreateAddressableNote(key: String): AddressableNote? {
        return try {
            val addr = ATag.parse(key, null) // relay doesn't matter for the index.
            if (addr != null) {
                getOrCreateAddressableNote(addr)
            } else {
                null
            }
        } catch (e: IllegalArgumentException) {
            Log.e("LocalCache", "Invalid Key to create channel: $key", e)
            null
        }
    }

    @Synchronized
    fun getOrCreateAddressableNote(key: ATag): AddressableNote {
        // we can't use naddr here because naddr might include relay info and
        // the preferred relay should not be part of the index.
        return addressables[key.toTag()] ?: run {
            val answer = AddressableNote(key)
            answer.author = checkGetOrCreateUser(key.pubKeyHex)
            addressables.put(key.toTag(), answer)
            answer
        }
    }

    fun consume(event: MetadataEvent) {
        // new event
        val oldUser = getOrCreateUser(event.pubKey)
        if (oldUser.info == null || event.createdAt > oldUser.info!!.updatedMetadataAt) {
            val newUser = try {
                metadataParser.readValue(
                    ByteArrayInputStream(event.content.toByteArray(Charsets.UTF_8)),
                    UserMetadata::class.java
                )
            } catch (e: Exception) {
                e.printStackTrace()
                Log.w("MT", "Content Parse Error ${e.localizedMessage} ${event.content}")
                return
            }

            oldUser.updateUserInfo(newUser, event)
            // Log.d("MT", "New User Metadata ${oldUser.pubkeyDisplayHex} ${oldUser.toBestDisplayName()}")
        } else {
            // Log.d("MT","Relay sent a previous Metadata Event ${oldUser.toBestDisplayName()} ${formattedDateTime(event.createdAt)} > ${formattedDateTime(oldUser.updatedAt)}")
        }
    }

    fun consume(event: BookmarkListEvent) {
        val user = getOrCreateUser(event.pubKey)
        if (user.latestBookmarkList == null || event.createdAt > user.latestBookmarkList!!.createdAt) {
            if (event.dTag() == "bookmark") {
                user.updateBookmark(event)
            }
            // Log.d("MT", "New User Metadata ${oldUser.pubkeyDisplayHex} ${oldUser.toBestDisplayName()}")
        } else {
            // Log.d("MT","Relay sent a previous Metadata Event ${oldUser.toBestDisplayName()} ${formattedDateTime(event.createdAt)} > ${formattedDateTime(oldUser.updatedAt)}")
        }
    }

    fun formattedDateTime(timestamp: Long): String {
        return Instant.ofEpochSecond(timestamp).atZone(ZoneId.systemDefault())
            .format(DateTimeFormatter.ofPattern("uuuu MMM d hh:mm a"))
    }

    fun consume(event: TextNoteEvent, relay: Relay? = null) {
        val note = getOrCreateNote(event.id)
        val author = getOrCreateUser(event.pubKey)

        if (relay != null) {
            author.addRelayBeingUsed(relay, event.createdAt)
            note.addRelay(relay)
        }

        // Already processed this event.
        if (note.event != null) return

        if (antiSpam.isSpam(event)) {
            relay?.let {
                it.spamCounter++
            }
            return
        }

        val replyTo = event.tagsWithoutCitations().mapNotNull { checkGetOrCreateNote(it) }

        note.loadEvent(event, author, replyTo)

        // Log.d("TN", "New Note (${notes.size},${users.size}) ${note.author?.toBestDisplayName()} ${note.event?.content()?.take(100)} ${formattedDateTime(event.createdAt)}")

        // Prepares user's profile view.
        author.addNote(note)

        // Counts the replies
        replyTo.forEach {
            it.addReply(note)
        }

        refreshObservers()
    }

    fun consume(event: LongTextNoteEvent, relay: Relay?) {
        val note = getOrCreateAddressableNote(event.address())
        val author = getOrCreateUser(event.pubKey)

        if (relay != null) {
            author.addRelayBeingUsed(relay, event.createdAt)
            note.addRelay(relay)
        }

        // Already processed this event.
        if (note.event?.id() == event.id()) return

        if (antiSpam.isSpam(event)) {
            relay?.let {
                it.spamCounter++
            }
            return
        }

        val replyTo = event.tagsWithoutCitations().mapNotNull { checkGetOrCreateNote(it) }

        if (event.createdAt > (note.createdAt() ?: 0)) {
            note.loadEvent(event, author, replyTo)

            author.addNote(note)

            refreshObservers()
        }
    }

    fun consume(event: PollNoteEvent, relay: Relay? = null) {
        val note = getOrCreateNote(event.id)
        val author = getOrCreateUser(event.pubKey)

        if (relay != null) {
            author.addRelayBeingUsed(relay, event.createdAt)
            note.addRelay(relay)
        }

        // Already processed this event.
        if (note.event != null) return

        if (antiSpam.isSpam(event)) {
            relay?.let {
                it.spamCounter++
            }
            return
        }

        val mentions = event.mentions().mapNotNull { checkGetOrCreateUser(it) }
        val replyTo = tagsWithoutCitations(event).mapNotNull { checkGetOrCreateNote(it) }

        note.loadEvent(event, author, mentions, replyTo)

        // Log.d("TN", "New Note (${notes.size},${users.size}) ${note.author?.toBestDisplayName()} ${note.event?.content()?.take(100)} ${formattedDateTime(event.createdAt)}")

        // Prepares user's profile view.
        author.addNote(note)

        // Adds notifications to users.
        mentions.forEach {
            it.addTaggedPost(note)
        }
        replyTo.forEach {
            it.author?.addTaggedPost(note)
        }

        // Counts the replies
        replyTo.forEach {
            it.addReply(note)
        }

        refreshObservers()
    }

    fun consume(event: BadgeDefinitionEvent) {
        val note = getOrCreateAddressableNote(event.address())
        val author = getOrCreateUser(event.pubKey)

        // Already processed this event.
        if (note.event?.id() == event.id()) return

        if (event.createdAt > (note.createdAt() ?: 0)) {
            note.loadEvent(event, author, emptyList<Note>())

            refreshObservers()
        }
    }

    fun consume(event: BadgeProfilesEvent) {
        val note = getOrCreateAddressableNote(event.address())
        val author = getOrCreateUser(event.pubKey)

        // Already processed this event.
        if (note.event?.id() == event.id()) return

        val replyTo = event.badgeAwardEvents().mapNotNull { checkGetOrCreateNote(it) } +
            event.badgeAwardDefinitions().mapNotNull { getOrCreateAddressableNote(it) }

        if (event.createdAt > (note.createdAt() ?: 0)) {
            note.loadEvent(event, author, replyTo)

            author.updateAcceptedBadges(note)

            refreshObservers()
        }
    }

    fun consume(event: BadgeAwardEvent) {
        val note = getOrCreateNote(event.id)

        // Already processed this event.
        if (note.event != null) return

        // Log.d("TN", "New Boost (${notes.size},${users.size}) ${note.author?.toBestDisplayName()} ${formattedDateTime(event.createdAt)}")

        val author = getOrCreateUser(event.pubKey)
        val awardDefinition = event.awardDefinition().map { getOrCreateAddressableNote(it) }

        note.loadEvent(event, author, awardDefinition)

        // Replies of an Badge Definition are Award Events
        awardDefinition.forEach {
            it.addReply(note)
        }

        refreshObservers()
    }

<<<<<<< HEAD
    @Suppress("UNUSED_PARAMETER")
=======
    private fun findCitations(event: Event): Set<String> {
        var citations = mutableSetOf<String>()
        // Removes citations from replies:
        val matcher = tagSearch.matcher(event.content)
        while (matcher.find()) {
            try {
                val tag = matcher.group(1)?.let { event.tags[it.toInt()] }
                if (tag != null && tag[0] == "e") {
                    citations.add(tag[1])
                }
                if (tag != null && tag[0] == "a") {
                    citations.add(tag[1])
                }
            } catch (e: Exception) {
            }
        }
        return citations
    }

    private fun tagsWithoutCitations(event: TextNoteEvent): List<String> {
        val repliesTo = event.replyTos()
        val tagAddresses = event.taggedAddresses().map { it.toTag() }
        if (repliesTo.isEmpty() && tagAddresses.isEmpty()) return emptyList()

        val citations = findCitations(event)

        return if (citations.isEmpty()) {
            repliesTo + tagAddresses
        } else {
            repliesTo.filter { it !in citations }
        }
    }

    private fun tagsWithoutCitations(event: LongTextNoteEvent): List<String> {
        val repliesTo = event.replyTos()
        val tagAddresses = event.taggedAddresses().map { it.toTag() }
        if (repliesTo.isEmpty() && tagAddresses.isEmpty()) return emptyList()

        val citations = findCitations(event)

        return if (citations.isEmpty()) {
            repliesTo + tagAddresses
        } else {
            repliesTo.filter { it !in citations }
        }
    }

    private fun tagsWithoutCitations(event: PollNoteEvent): List<String> {
        val repliesTo = event.replyTos()
        val tagAddresses = event.taggedAddresses().map { it.toTag() }
        if (repliesTo.isEmpty() && tagAddresses.isEmpty()) return emptyList()

        val citations = findCitations(event)

        return if (citations.isEmpty()) {
            repliesTo + tagAddresses
        } else {
            repliesTo.filter { it !in citations }
        }
    }

>>>>>>> 573cfa8b
    fun consume(event: RecommendRelayEvent) {
//        // Log.d("RR", event.toJson())
    }

    fun consume(event: ContactListEvent) {
        val user = getOrCreateUser(event.pubKey)
        val follows = event.unverifiedFollowKeySet()

        if (event.createdAt > (user.latestContactList?.createdAt ?: 0) && !follows.isNullOrEmpty()) {
            // Saves relay list only if it's a user that is currently been seen
            user.updateContactList(event)

            // Log.d("CL", "AAA ${user.toBestDisplayName()} ${follows.size}")
        }
    }

    fun consume(event: PrivateDmEvent, relay: Relay?) {
        val note = getOrCreateNote(event.id)
        val author = getOrCreateUser(event.pubKey)

        if (relay != null) {
            author.addRelayBeingUsed(relay, event.createdAt)
            note.addRelay(relay)
        }

        // Already processed this event.
        if (note.event != null) return

        val recipient = event.recipientPubKey()?.let { getOrCreateUser(it) }

        // Log.d("PM", "${author.toBestDisplayName()} to ${recipient?.toBestDisplayName()}")

        val repliesTo = event.tags.filter { it.firstOrNull() == "e" }.mapNotNull { it.getOrNull(1) }
            .mapNotNull { checkGetOrCreateNote(it) }

        note.loadEvent(event, author, repliesTo)

        if (recipient != null) {
            author.addMessage(recipient, note)
            recipient.addMessage(author, note)
        }

        refreshObservers()
    }

    fun consume(event: DeletionEvent) {
        var deletedAtLeastOne = false

        event.deleteEvents().mapNotNull { notes[it] }.forEach { deleteNote ->
            // must be the same author
            if (deleteNote.author?.pubkeyHex == event.pubKey) {
                deleteNote.author?.removeNote(deleteNote)

                // reverts the add
                val mentions = deleteNote.event?.tags()?.filter { it.firstOrNull() == "p" }
                    ?.mapNotNull { it.getOrNull(1) }?.mapNotNull { checkGetOrCreateUser(it) }

                mentions?.forEach { user ->
                    user.removeReport(deleteNote)
                }

                // Counts the replies
                deleteNote.replyTo?.forEach { masterNote ->
                    masterNote.removeReply(deleteNote)
                    masterNote.removeBoost(deleteNote)
                    masterNote.removeReaction(deleteNote)
                    masterNote.removeZap(deleteNote)
                    masterNote.removeReport(deleteNote)
                }

                val channel = deleteNote.channel()
                channel?.removeNote(deleteNote)

                if (deleteNote.event is PrivateDmEvent) {
                    val author = deleteNote.author
                    val recipient = (deleteNote.event as? PrivateDmEvent)?.recipientPubKey()?.let { checkGetOrCreateUser(it) }

                    if (recipient != null && author != null) {
                        author.removeMessage(recipient, deleteNote)
                        recipient.removeMessage(author, deleteNote)
                    }
                }

                notes.remove(deleteNote.idHex)

                deletedAtLeastOne = true
            }
        }

        if (deletedAtLeastOne) {
            live.invalidateData()
        }
    }

    fun consume(event: RepostEvent) {
        val note = getOrCreateNote(event.id)

        // Already processed this event.
        if (note.event != null) return

        // Log.d("TN", "New Boost (${notes.size},${users.size}) ${note.author?.toBestDisplayName()} ${formattedDateTime(event.createdAt)}")

        val author = getOrCreateUser(event.pubKey)
        val repliesTo = event.boostedPost().mapNotNull { checkGetOrCreateNote(it) } +
            event.taggedAddresses().mapNotNull { getOrCreateAddressableNote(it) }

        note.loadEvent(event, author, repliesTo)

        // Prepares user's profile view.
        author.addNote(note)

        // Counts the replies
        repliesTo.forEach {
            it.addBoost(note)
        }

        refreshObservers()
    }

    fun consume(event: ReactionEvent) {
        val note = getOrCreateNote(event.id)

        // Already processed this event.
        if (note.event != null) return

        val author = getOrCreateUser(event.pubKey)
        val repliesTo = event.originalPost().mapNotNull { checkGetOrCreateNote(it) } +
            event.taggedAddresses().mapNotNull { getOrCreateAddressableNote(it) }

        note.loadEvent(event, author, repliesTo)

        // Log.d("RE", "New Reaction ${event.content} (${notes.size},${users.size}) ${note.author?.toBestDisplayName()} ${formattedDateTime(event.createdAt)}")

        if (
            event.content == "" ||
            event.content == "+" ||
            event.content == "\u2764\uFE0F" || // red heart
            event.content == "\uD83E\uDD19" || // call me hand
            event.content == "\uD83D\uDC4D" // thumbs up
        ) {
            // Counts the replies
            repliesTo.forEach {
                it.addReaction(note)
            }
        }

        if (event.content == "!" || // nostr_console hide.
            event.content == "\u26A0\uFE0F" // Warning sign
        ) {
            // Counts the replies
            repliesTo.forEach {
                it.addReport(note)
            }
        }
    }

    fun consume(event: ReportEvent, relay: Relay?) {
        val note = getOrCreateNote(event.id)
        val author = getOrCreateUser(event.pubKey)

        if (relay != null) {
            author.addRelayBeingUsed(relay, event.createdAt)
            note.addRelay(relay)
        }

        // Already processed this event.
        if (note.event != null) return

        val mentions = event.reportedAuthor().mapNotNull { checkGetOrCreateUser(it.key) }
        val repliesTo = event.reportedPost().mapNotNull { checkGetOrCreateNote(it.key) } +
            event.taggedAddresses().map { getOrCreateAddressableNote(it) }

        note.loadEvent(event, author, repliesTo)

        // Log.d("RP", "New Report ${event.content} by ${note.author?.toBestDisplayName()} ${formattedDateTime(event.createdAt)}")
        // Adds notifications to users.
        if (repliesTo.isEmpty()) {
            mentions.forEach {
                it.addReport(note)
            }
        }
        repliesTo.forEach {
            it.addReport(note)
        }
    }

    fun consume(event: ChannelCreateEvent) {
        // Log.d("MT", "New Event ${event.content} ${event.id.toHex()}")
        val oldChannel = getOrCreateChannel(event.id)
        val author = getOrCreateUser(event.pubKey)
        if (event.createdAt <= oldChannel.updatedMetadataAt) {
            return // older data, does nothing
        }
        if (oldChannel.creator == null || oldChannel.creator == author) {
            oldChannel.updateChannelInfo(author, event.channelInfo(), event.createdAt)

            val note = getOrCreateNote(event.id)
            oldChannel.addNote(note)
            note.loadEvent(event, author, emptyList())

            refreshObservers()
        }
    }

    fun consume(event: ChannelMetadataEvent) {
        val channelId = event.channel()
        // Log.d("MT", "New User ${users.size} ${event.contactMetaData.name}")
        if (channelId.isNullOrBlank()) return

        // new event
        val oldChannel = checkGetOrCreateChannel(channelId) ?: return
        val author = getOrCreateUser(event.pubKey)
        if (event.createdAt > oldChannel.updatedMetadataAt) {
            if (oldChannel.creator == null || oldChannel.creator == author) {
                oldChannel.updateChannelInfo(author, event.channelInfo(), event.createdAt)

                val note = getOrCreateNote(event.id)
                oldChannel.addNote(note)
                note.loadEvent(event, author, emptyList())

                refreshObservers()
            }
        } else {
            // Log.d("MT","Relay sent a previous Metadata Event ${oldUser.toBestDisplayName()} ${formattedDateTime(event.createdAt)} > ${formattedDateTime(oldUser.updatedAt)}")
        }
    }

    fun consume(event: ChannelMessageEvent, relay: Relay?) {
        val channelId = event.channel()

        if (channelId.isNullOrBlank()) return

        val channel = checkGetOrCreateChannel(channelId) ?: return

        val note = getOrCreateNote(event.id)
        channel.addNote(note)

        val author = getOrCreateUser(event.pubKey)

        if (relay != null) {
            author.addRelayBeingUsed(relay, event.createdAt)
            note.addRelay(relay)
        }

        // Already processed this event.
        if (note.event != null) return

        if (antiSpam.isSpam(event)) {
            relay?.let {
                it.spamCounter++
            }
            return
        }

        val replyTo = event.replyTos()
            .mapNotNull { checkGetOrCreateNote(it) }
            .filter { it.event !is ChannelCreateEvent }

        note.loadEvent(event, author, replyTo)

        // Log.d("CM", "New Note (${notes.size},${users.size}) ${note.author?.toBestDisplayName()} ${note.event?.content()} ${formattedDateTime(event.createdAt)}")

        // Counts the replies
        replyTo.forEach {
            it.addReply(note)
        }

        refreshObservers()
    }

    @Suppress("UNUSED_PARAMETER")
    fun consume(event: ChannelHideMessageEvent) {
    }

    @Suppress("UNUSED_PARAMETER")
    fun consume(event: ChannelMuteUserEvent) {
    }

    fun consume(event: LnZapEvent) {
        val note = getOrCreateNote(event.id)

        // Already processed this event.
        if (note.event != null) return

        val zapRequest = event.containedPost()?.id?.let { getOrCreateNote(it) }

        val author = getOrCreateUser(event.pubKey)
        val mentions = event.zappedAuthor().mapNotNull { checkGetOrCreateUser(it) }
        val repliesTo = event.zappedPost().mapNotNull { checkGetOrCreateNote(it) } +
            event.taggedAddresses().map { getOrCreateAddressableNote(it) } +
            (
                (zapRequest?.event as? LnZapRequestEvent)?.taggedAddresses()
                    ?.map { getOrCreateAddressableNote(it) } ?: emptySet<Note>()
                )

        note.loadEvent(event, author, repliesTo)

        if (zapRequest == null) {
            Log.e("ZP", "Zap Request not found. Unable to process Zap {${event.toJson()}}")
            return
        }

        // Log.d("ZP", "New ZapEvent ${event.content} (${notes.size},${users.size}) ${note.author?.toBestDisplayName()} ${formattedDateTime(event.createdAt)}")

        repliesTo.forEach {
            it.addZap(zapRequest, note)
        }
        mentions.forEach {
            it.addZap(zapRequest, note)
        }
    }

    fun consume(event: LnZapRequestEvent) {
        val note = getOrCreateNote(event.id)

        // Already processed this event.
        if (note.event != null) return

        val author = getOrCreateUser(event.pubKey)
        val mentions = event.zappedAuthor().mapNotNull { checkGetOrCreateUser(it) }
        val repliesTo = event.zappedPost().mapNotNull { checkGetOrCreateNote(it) } +
            event.taggedAddresses().map { getOrCreateAddressableNote(it) }

        note.loadEvent(event, author, repliesTo)

        // Log.d("ZP", "New Zap Request ${event.content} (${notes.size},${users.size}) ${note.author?.toBestDisplayName()} ${formattedDateTime(event.createdAt)}")

        repliesTo.forEach {
            it.addZap(note, null)
        }
        mentions.forEach {
            it.addZap(note, null)
        }
    }

    fun findUsersStartingWith(username: String): List<User> {
        return users.values.filter {
            (it.anyNameStartsWith(username)) ||
                it.pubkeyHex.startsWith(username, true) ||
                it.pubkeyNpub().startsWith(username, true)
        }
    }

    fun findNotesStartingWith(text: String): List<Note> {
        return notes.values.filter {
            (it.event is TextNoteEvent && it.event?.content()?.contains(text, true) ?: false) ||
                (it.event is PollNoteEvent && it.event?.content()?.contains(text, true) ?: false) ||
                (it.event is ChannelMessageEvent && it.event?.content()?.contains(text, true) ?: false) ||
                it.idHex.startsWith(text, true) ||
                it.idNote().startsWith(text, true)
        } + addressables.values.filter {
            (it.event as? LongTextNoteEvent)?.content?.contains(text, true) ?: false ||
                (it.event as? LongTextNoteEvent)?.title()?.contains(text, true) ?: false ||
                (it.event as? LongTextNoteEvent)?.summary()?.contains(text, true) ?: false ||
                it.idHex.startsWith(text, true)
        }
    }

    fun findChannelsStartingWith(text: String): List<Channel> {
        return channels.values.filter {
            it.anyNameStartsWith(text) ||
                it.idHex.startsWith(text, true) ||
                it.idNote().startsWith(text, true)
        }
    }

    fun cleanObservers() {
        notes.forEach {
            it.value.clearLive()
        }

        users.forEach {
            it.value.clearLive()
        }
    }

    fun pruneOldAndHiddenMessages(account: Account) {
        channels.forEach { it ->
            val toBeRemoved = it.value.pruneOldAndHiddenMessages(account)

            toBeRemoved.forEach {
                notes.remove(it.idHex)
                // Doesn't need to clean up the replies and mentions.. Too small to matter.

                // reverts the add
                val mentions =
                    it.event?.tags()?.filter { it.firstOrNull() == "p" }?.mapNotNull { it.getOrNull(1) }
                        ?.mapNotNull { checkGetOrCreateUser(it) }

                // Counts the replies
                it.replyTo?.forEach { _ ->
                    it.removeReply(it)
                }
            }

            println("PRUNE: ${toBeRemoved.size} messages removed from ${it.value.info.name}")
        }
    }

    fun pruneHiddenMessages(account: Account) {
        val toBeRemoved = account.hiddenUsers.map {
            (users[it]?.notes ?: emptySet())
        }.flatten()

        account.hiddenUsers.forEach {
            users[it]?.clearNotes()
        }

        toBeRemoved.forEach {
            it.author?.removeNote(it)

            // Counts the replies
            it.replyTo?.forEach { masterNote ->
                masterNote.removeReply(it)
                masterNote.removeBoost(it)
                masterNote.removeReaction(it)
                masterNote.removeZap(it)
                masterNote.removeReport(it)
            }

            notes.remove(it.idHex)
        }

        println("PRUNE: ${toBeRemoved.size} messages removed because they were Hidden")
    }

    fun pruneContactLists(userAccount: Account) {
        var removingContactList = 0
        users.values.forEach {
            if (it != userAccount.userProfile() && (it.liveSet == null || it.liveSet?.isInUse() == false) && it.latestContactList != null) {
                it.latestContactList = null
                removingContactList++
            }
        }

        println("PRUNE: $removingContactList contact lists")
    }

    // Observers line up here.
    val live: LocalCacheLiveData = LocalCacheLiveData(this)

    private fun refreshObservers() {
        live.invalidateData()
    }
}

class LocalCacheLiveData(val cache: LocalCache) :
    LiveData<LocalCacheState>(LocalCacheState(cache)) {

    // Refreshes observers in batches.
    private val bundler = BundledUpdate(300, Dispatchers.Main) {
        if (hasActiveObservers()) {
            refresh()
        }
    }

    fun invalidateData() {
        bundler.invalidate()
    }

    private fun refresh() {
        postValue(LocalCacheState(cache))
    }
}

class LocalCacheState(val cache: LocalCache)<|MERGE_RESOLUTION|>--- conflicted
+++ resolved
@@ -4,7 +4,6 @@
 import androidx.lifecycle.LiveData
 import com.fasterxml.jackson.databind.DeserializationFeature
 import com.fasterxml.jackson.module.kotlin.jacksonObjectMapper
-<<<<<<< HEAD
 import com.vitorpamplona.amethyst.service.model.ATag
 import com.vitorpamplona.amethyst.service.model.BadgeAwardEvent
 import com.vitorpamplona.amethyst.service.model.BadgeDefinitionEvent
@@ -27,10 +26,8 @@
 import com.vitorpamplona.amethyst.service.model.ReportEvent
 import com.vitorpamplona.amethyst.service.model.RepostEvent
 import com.vitorpamplona.amethyst.service.model.TextNoteEvent
-=======
 import com.google.gson.reflect.TypeToken
 import com.vitorpamplona.amethyst.service.model.*
->>>>>>> 573cfa8b
 import com.vitorpamplona.amethyst.service.relays.Relay
 import com.vitorpamplona.amethyst.ui.components.BundledUpdate
 import fr.acinq.secp256k1.Hex
@@ -265,23 +262,14 @@
             return
         }
 
-        val mentions = event.mentions().mapNotNull { checkGetOrCreateUser(it) }
-        val replyTo = tagsWithoutCitations(event).mapNotNull { checkGetOrCreateNote(it) }
-
-        note.loadEvent(event, author, mentions, replyTo)
+        val replyTo = event.tagsWithoutCitations().mapNotNull { checkGetOrCreateNote(it) }
+
+        note.loadEvent(event, author, replyTo)
 
         // Log.d("TN", "New Note (${notes.size},${users.size}) ${note.author?.toBestDisplayName()} ${note.event?.content()?.take(100)} ${formattedDateTime(event.createdAt)}")
 
         // Prepares user's profile view.
         author.addNote(note)
-
-        // Adds notifications to users.
-        mentions.forEach {
-            it.addTaggedPost(note)
-        }
-        replyTo.forEach {
-            it.author?.addTaggedPost(note)
-        }
 
         // Counts the replies
         replyTo.forEach {
@@ -345,71 +333,7 @@
         refreshObservers()
     }
 
-<<<<<<< HEAD
     @Suppress("UNUSED_PARAMETER")
-=======
-    private fun findCitations(event: Event): Set<String> {
-        var citations = mutableSetOf<String>()
-        // Removes citations from replies:
-        val matcher = tagSearch.matcher(event.content)
-        while (matcher.find()) {
-            try {
-                val tag = matcher.group(1)?.let { event.tags[it.toInt()] }
-                if (tag != null && tag[0] == "e") {
-                    citations.add(tag[1])
-                }
-                if (tag != null && tag[0] == "a") {
-                    citations.add(tag[1])
-                }
-            } catch (e: Exception) {
-            }
-        }
-        return citations
-    }
-
-    private fun tagsWithoutCitations(event: TextNoteEvent): List<String> {
-        val repliesTo = event.replyTos()
-        val tagAddresses = event.taggedAddresses().map { it.toTag() }
-        if (repliesTo.isEmpty() && tagAddresses.isEmpty()) return emptyList()
-
-        val citations = findCitations(event)
-
-        return if (citations.isEmpty()) {
-            repliesTo + tagAddresses
-        } else {
-            repliesTo.filter { it !in citations }
-        }
-    }
-
-    private fun tagsWithoutCitations(event: LongTextNoteEvent): List<String> {
-        val repliesTo = event.replyTos()
-        val tagAddresses = event.taggedAddresses().map { it.toTag() }
-        if (repliesTo.isEmpty() && tagAddresses.isEmpty()) return emptyList()
-
-        val citations = findCitations(event)
-
-        return if (citations.isEmpty()) {
-            repliesTo + tagAddresses
-        } else {
-            repliesTo.filter { it !in citations }
-        }
-    }
-
-    private fun tagsWithoutCitations(event: PollNoteEvent): List<String> {
-        val repliesTo = event.replyTos()
-        val tagAddresses = event.taggedAddresses().map { it.toTag() }
-        if (repliesTo.isEmpty() && tagAddresses.isEmpty()) return emptyList()
-
-        val citations = findCitations(event)
-
-        return if (citations.isEmpty()) {
-            repliesTo + tagAddresses
-        } else {
-            repliesTo.filter { it !in citations }
-        }
-    }
-
->>>>>>> 573cfa8b
     fun consume(event: RecommendRelayEvent) {
 //        // Log.d("RR", event.toJson())
     }
