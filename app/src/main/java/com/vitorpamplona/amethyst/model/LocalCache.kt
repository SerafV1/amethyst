--- conflicted
+++ resolved
@@ -283,57 +283,7 @@
         refreshObservers()
     }
 
-<<<<<<< HEAD
-=======
-    private fun findCitations(event: Event): Set<String> {
-        var citations = mutableSetOf<String>()
-        // Removes citations from replies:
-        val matcher = tagSearch.matcher(event.content)
-        while (matcher.find()) {
-            try {
-                val tag = matcher.group(1)?.let { event.tags[it.toInt()] }
-                if (tag != null && tag[0] == "e") {
-                    citations.add(tag[1])
-                }
-                if (tag != null && tag[0] == "a") {
-                    citations.add(tag[1])
-                }
-            } catch (e: Exception) {
-            }
-        }
-        return citations
-    }
-
-    private fun tagsWithoutCitations(event: TextNoteEvent): List<String> {
-        val repliesTo = event.replyTos()
-        val tagAddresses = event.taggedAddresses().map { it.toTag() }
-        if (repliesTo.isEmpty() && tagAddresses.isEmpty()) return emptyList()
-
-        val citations = findCitations(event)
-
-        return if (citations.isEmpty()) {
-            repliesTo + tagAddresses
-        } else {
-            repliesTo.filter { it !in citations }
-        }
-    }
-
-    private fun tagsWithoutCitations(event: LongTextNoteEvent): List<String> {
-        val repliesTo = event.replyTos()
-        val tagAddresses = event.taggedAddresses().map { it.toTag() }
-        if (repliesTo.isEmpty() && tagAddresses.isEmpty()) return emptyList()
-
-        val citations = findCitations(event)
-
-        return if (citations.isEmpty()) {
-            repliesTo + tagAddresses
-        } else {
-            repliesTo.filter { it !in citations }
-        }
-    }
-
     @Suppress("UNUSED_PARAMETER")
->>>>>>> 0491c25e
     fun consume(event: RecommendRelayEvent) {
 //        // Log.d("RR", event.toJson())
     }
