--- conflicted
+++ resolved
@@ -6,51 +6,32 @@
 
 class ThreadAssembler {
 
-    fun searchRoot(note: Note, testedNotes: MutableSet<Note> = mutableSetOf()): Note? {
-        if (note.replyTo == null || note.replyTo?.isEmpty() == true) return note
+  fun searchRoot(note: Note, testedNotes: MutableSet<Note> = mutableSetOf()): Note? {
+    if (note.replyTo == null || note.replyTo?.isEmpty() == true) return note
 
-        testedNotes.add(note)
+    testedNotes.add(note)
 
-        val markedAsRoot = note.event?.tags()?.firstOrNull { it[0] == "e" && it.size > 3 && it[3] == "root" }?.getOrNull(1)
-        if (markedAsRoot != null) return LocalCache.checkGetOrCreateNote(markedAsRoot)
+    val markedAsRoot = note.event?.tags()?.firstOrNull { it[0] == "e" && it.size > 3 && it[3] == "root" }?.getOrNull(1)
+    if (markedAsRoot != null) return LocalCache.checkGetOrCreateNote(markedAsRoot)
 
-        val hasNoReplyTo = note.replyTo?.firstOrNull { it.replyTo?.isEmpty() == true }
-        if (hasNoReplyTo != null) return hasNoReplyTo
+    val hasNoReplyTo = note.replyTo?.firstOrNull { it.replyTo?.isEmpty() == true }
+    if (hasNoReplyTo != null) return hasNoReplyTo
 
-        // recursive
-        val roots = note.replyTo?.map {
-            if (it !in testedNotes) {
-                searchRoot(it, testedNotes)
-            } else {
-                null
-            }
-        }?.filterNotNull()
+    // recursive
+    val roots = note.replyTo?.map {
+      if (it !in testedNotes)
+        searchRoot(it, testedNotes)
+      else
+        null
+    }?.filterNotNull()
 
-        if (roots != null && roots.isNotEmpty()) {
-            return roots[0]
-        }
-
-        return null
+    if (roots != null && roots.isNotEmpty()) {
+      return roots[0]
     }
 
-    @OptIn(ExperimentalTime::class)
-    fun findThreadFor(noteId: String): Set<Note> {
-        val (result, elapsed) = measureTimedValue {
-            val note = if (noteId.startsWith("naddr")) {
-                val aTag = ATag.parse(noteId)
-                if (aTag != null) {
-                    LocalCache.getOrCreateAddressableNote(aTag)
-                } else {
-                    return emptySet()
-                }
-            } else {
-                LocalCache.getOrCreateNote(noteId)
-            }
+    return null
+  }
 
-<<<<<<< HEAD
-            if (note.event != null) {
-                val thread = mutableSetOf<Note>()
-=======
   @OptIn(ExperimentalTime::class)
   fun findThreadFor(noteId: String): Set<Note> {
     val (result, elapsed) = measureTimedValue {
@@ -63,30 +44,33 @@
       } else {
         LocalCache.getOrCreateNote(noteId)
       }
->>>>>>> 9720fdfc
 
-                val threadRoot = searchRoot(note, thread) ?: note
 
-                loadDown(threadRoot, thread)
+      if (note.event != null) {
+        val thread = mutableSetOf<Note>()
 
-                thread.toSet()
-            } else {
-                setOf(note)
-            }
-        }
+        val threadRoot = searchRoot(note, thread) ?: note
 
-        println("Model Refresh: Thread loaded in $elapsed")
+        loadDown(threadRoot, thread)
 
-        return result
+        thread.toSet()
+      } else {
+        setOf(note)
+      }
     }
 
-    fun loadDown(note: Note, thread: MutableSet<Note>) {
-        if (note !in thread) {
-            thread.add(note)
+    println("Model Refresh: Thread loaded in ${elapsed}")
 
-            note.replies.forEach {
-                loadDown(it, thread)
-            }
-        }
+    return result
+  }
+
+  fun loadDown(note: Note, thread: MutableSet<Note>) {
+    if (note !in thread) {
+      thread.add(note)
+
+      note.replies.forEach {
+        loadDown(it, thread)
+      }
     }
+  }
 }