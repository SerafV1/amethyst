--- conflicted
+++ resolved
@@ -14,11 +14,8 @@
         "plebs", "pleb", "plebchain" -> HashtagIcon(R.drawable.plebs, "Pleb", Color.Unspecified, Modifier.padding(2.dp, 2.dp, 0.dp, 1.dp))
         "coffee", "coffeechain", "cafe" -> HashtagIcon(R.drawable.coffee, "Coffee", Color.Unspecified, Modifier.padding(2.dp, 2.dp, 0.dp, 0.dp))
         "skullofsatoshi" -> HashtagIcon(R.drawable.skull, "SkullofSatoshi", Color.Unspecified, Modifier.padding(2.dp, 1.dp, 0.dp, 0.dp))
-<<<<<<< HEAD
-=======
         "grownostr", "#permaculture", "#gardening", "#garden" -> HashtagIcon(R.drawable.grownostr, "GrowNostr", Color.Unspecified, Modifier.padding(0.dp, 1.dp, 0.dp, 1.dp))
         "footstr" -> HashtagIcon(R.drawable.footstr, "Footstr", Color.Unspecified, Modifier.padding(1.dp, 1.dp, 0.dp, 0.dp))
->>>>>>> c1d05f8b
         else -> null
     }
 }
