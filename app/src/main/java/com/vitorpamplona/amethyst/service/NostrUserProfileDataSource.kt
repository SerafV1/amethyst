package com.vitorpamplona.amethyst.service

import com.vitorpamplona.amethyst.model.LocalCache
import com.vitorpamplona.amethyst.model.User
<<<<<<< HEAD
import com.vitorpamplona.amethyst.service.model.BadgeAwardEvent
import com.vitorpamplona.amethyst.service.model.BadgeProfilesEvent
import com.vitorpamplona.amethyst.service.model.BookmarkListEvent
import com.vitorpamplona.amethyst.service.model.ContactListEvent
import com.vitorpamplona.amethyst.service.model.LnZapEvent
import com.vitorpamplona.amethyst.service.model.LongTextNoteEvent
import com.vitorpamplona.amethyst.service.model.MetadataEvent
import com.vitorpamplona.amethyst.service.model.RepostEvent
import com.vitorpamplona.amethyst.service.model.TextNoteEvent
=======
import com.vitorpamplona.amethyst.service.model.*
>>>>>>> 573cfa8b
import com.vitorpamplona.amethyst.service.relays.FeedType
import com.vitorpamplona.amethyst.service.relays.JsonFilter
import com.vitorpamplona.amethyst.service.relays.TypedFilter

object NostrUserProfileDataSource : NostrDataSource("UserProfileFeed") {
    var user: User? = null

    fun loadUserProfile(userId: String?) {
        if (userId != null) {
            user = LocalCache.getOrCreateUser(userId)
        } else {
            user = null
        }

        resetFilters()
    }

    fun createUserInfoFilter() = user?.let {
        TypedFilter(
            types = FeedType.values().toSet(),
            filter = JsonFilter(
                kinds = listOf(MetadataEvent.kind),
                authors = listOf(it.pubkeyHex),
                limit = 1
            )
        )
    }

    fun createUserPostsFilter() = user?.let {
        TypedFilter(
            types = FeedType.values().toSet(),
            filter = JsonFilter(
<<<<<<< HEAD
                kinds = listOf(TextNoteEvent.kind, RepostEvent.kind, LongTextNoteEvent.kind),
=======
                kinds = listOf(TextNoteEvent.kind, LongTextNoteEvent.kind, PollNoteEvent.kind),
>>>>>>> 573cfa8b
                authors = listOf(it.pubkeyHex),
                limit = 200
            )
        )
    }

    fun createUserReceivedZapsFilter() = user?.let {
        TypedFilter(
            types = FeedType.values().toSet(),
            filter = JsonFilter(
                kinds = listOf(LnZapEvent.kind),
                tags = mapOf("p" to listOf(it.pubkeyHex))
            )
        )
    }

    fun createFollowFilter() = user?.let {
        TypedFilter(
            types = FeedType.values().toSet(),
            filter = JsonFilter(
                kinds = listOf(ContactListEvent.kind),
                authors = listOf(it.pubkeyHex),
                limit = 1
            )
        )
    }

    fun createFollowersFilter() = user?.let {
        TypedFilter(
            types = FeedType.values().toSet(),
            filter = JsonFilter(
                kinds = listOf(ContactListEvent.kind),
                tags = mapOf("p" to listOf(it.pubkeyHex))
            )
        )
    }

    fun createAcceptedAwardsFilter() = user?.let {
        TypedFilter(
            types = FeedType.values().toSet(),
            filter = JsonFilter(
                kinds = listOf(BadgeProfilesEvent.kind),
                authors = listOf(it.pubkeyHex),
                limit = 1
            )
        )
    }

    fun createBookmarksFilter() = user?.let {
        TypedFilter(
            types = FeedType.values().toSet(),
            filter = JsonFilter(
                kinds = listOf(BookmarkListEvent.kind),
                authors = listOf(it.pubkeyHex),
                limit = 1
            )
        )
    }

    fun createReceivedAwardsFilter() = user?.let {
        TypedFilter(
            types = FeedType.values().toSet(),
            filter = JsonFilter(
                kinds = listOf(BadgeAwardEvent.kind),
                tags = mapOf("p" to listOf(it.pubkeyHex)),
                limit = 20
            )
        )
    }

    val userInfoChannel = requestNewChannel()

    override fun updateChannelFilters() {
        userInfoChannel.typedFilters = listOfNotNull(
            createUserInfoFilter(),
            createUserPostsFilter(),
            createFollowFilter(),
            createFollowersFilter(),
            createUserReceivedZapsFilter(),
            createAcceptedAwardsFilter(),
            createReceivedAwardsFilter(),
            createBookmarksFilter()
        ).ifEmpty { null }
    }
}<|MERGE_RESOLUTION|>--- conflicted
+++ resolved
@@ -2,7 +2,6 @@
 
 import com.vitorpamplona.amethyst.model.LocalCache
 import com.vitorpamplona.amethyst.model.User
-<<<<<<< HEAD
 import com.vitorpamplona.amethyst.service.model.BadgeAwardEvent
 import com.vitorpamplona.amethyst.service.model.BadgeProfilesEvent
 import com.vitorpamplona.amethyst.service.model.BookmarkListEvent
@@ -12,9 +11,7 @@
 import com.vitorpamplona.amethyst.service.model.MetadataEvent
 import com.vitorpamplona.amethyst.service.model.RepostEvent
 import com.vitorpamplona.amethyst.service.model.TextNoteEvent
-=======
 import com.vitorpamplona.amethyst.service.model.*
->>>>>>> 573cfa8b
 import com.vitorpamplona.amethyst.service.relays.FeedType
 import com.vitorpamplona.amethyst.service.relays.JsonFilter
 import com.vitorpamplona.amethyst.service.relays.TypedFilter
@@ -47,11 +44,7 @@
         TypedFilter(
             types = FeedType.values().toSet(),
             filter = JsonFilter(
-<<<<<<< HEAD
-                kinds = listOf(TextNoteEvent.kind, RepostEvent.kind, LongTextNoteEvent.kind),
-=======
-                kinds = listOf(TextNoteEvent.kind, LongTextNoteEvent.kind, PollNoteEvent.kind),
->>>>>>> 573cfa8b
+                kinds = listOf(TextNoteEvent.kind, RepostEvent.kind, LongTextNoteEvent.kind, PollNoteEvent.kind),
                 authors = listOf(it.pubkeyHex),
                 limit = 200
             )
