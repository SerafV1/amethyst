package com.vitorpamplona.amethyst.service.model

import com.vitorpamplona.amethyst.model.HexKey
import com.vitorpamplona.amethyst.model.toHexKey
import nostr.postr.Utils
import java.util.Date

<<<<<<< HEAD
class LnZapRequestEvent(
    id: HexKey,
    pubKey: HexKey,
    createdAt: Long,
    tags: List<List<String>>,
    content: String,
    sig: HexKey
) : Event(id, pubKey, createdAt, kind, tags, content, sig) {
    fun zappedPost() = tags.filter { it.firstOrNull() == "e" }.mapNotNull { it.getOrNull(1) }
    fun zappedAuthor() = tags.filter { it.firstOrNull() == "p" }.mapNotNull { it.getOrNull(1) }
    fun taggedAddresses() = tags.filter { it.firstOrNull() == "a" }.mapNotNull { it.getOrNull(1) }.mapNotNull { ATag.parse(it) }
=======
class LnZapRequestEvent (
  id: HexKey,
  pubKey: HexKey,
  createdAt: Long,
  tags: List<List<String>>,
  content: String,
  sig: HexKey
): Event(id, pubKey, createdAt, kind, tags, content, sig) {
  fun zappedPost() = tags.filter { it.firstOrNull() == "e" }.mapNotNull { it.getOrNull(1) }
  fun zappedAuthor() = tags.filter { it.firstOrNull() == "p" }.mapNotNull { it.getOrNull(1) }
  fun taggedAddresses() = tags.filter { it.firstOrNull() == "a" }.mapNotNull {
    val aTagValue = it.getOrNull(1)
    val relay = it.getOrNull(2)

    if (aTagValue != null) ATag.parse(aTagValue, relay) else null
  }
>>>>>>> 9720fdfc

    companion object {
        const val kind = 9734

        fun create(originalNote: EventInterface, relays: Set<String>, privateKey: ByteArray, createdAt: Long = Date().time / 1000): LnZapRequestEvent {
            val content = ""
            val pubKey = Utils.pubkeyCreate(privateKey).toHexKey()
            var tags = listOf(
                listOf("e", originalNote.id()),
                listOf("p", originalNote.pubKey()),
                listOf("relays") + relays
            )
            if (originalNote is LongTextNoteEvent) {
                tags = tags + listOf(listOf("a", originalNote.address().toTag()))
            }

            val id = generateId(pubKey, createdAt, kind, tags, content)
            val sig = Utils.sign(id, privateKey)
            return LnZapRequestEvent(id.toHexKey(), pubKey, createdAt, tags, content, sig.toHexKey())
        }

        fun create(userHex: String, relays: Set<String>, privateKey: ByteArray, createdAt: Long = Date().time / 1000): LnZapRequestEvent {
            val content = ""
            val pubKey = Utils.pubkeyCreate(privateKey).toHexKey()
            val tags = listOf(
                listOf("p", userHex),
                listOf("relays") + relays
            )
            val id = generateId(pubKey, createdAt, kind, tags, content)
            val sig = Utils.sign(id, privateKey)
            return LnZapRequestEvent(id.toHexKey(), pubKey, createdAt, tags, content, sig.toHexKey())
        }
    }
}

/*
{
  "pubkey": "32e1827635450ebb3c5a7d12c1f8e7b2b514439ac10a67eef3d9fd9c5c68e245",
  "content": "",
  "id": "d9cc14d50fcb8c27539aacf776882942c1a11ea4472f8cdec1dea82fab66279d",
  "created_at": 1674164539,
  "sig": "77127f636577e9029276be060332ea565deaf89ff215a494ccff16ae3f757065e2bc59b2e8c113dd407917a010b3abd36c8d7ad84c0e3ab7dab3a0b0caa9835d",
  "kind": 9734,
  "tags": [
  [
    "e",
    "3624762a1274dd9636e0c552b53086d70bc88c165bc4dc0f9e836a1eaf86c3b8"
  ],
  [
    "p",
    "32e1827635450ebb3c5a7d12c1f8e7b2b514439ac10a67eef3d9fd9c5c68e245"
  ],
  [
    "relays",
    "wss://relay.damus.io",
    "wss://nostr-relay.wlvs.space",
    "wss://nostr.fmt.wiz.biz",
    "wss://relay.nostr.bg",
    "wss://nostr.oxtr.dev",
    "wss://nostr.v0l.io",
    "wss://brb.io",
    "wss://nostr.bitcoiner.social",
    "ws://monad.jb55.com:8080",
    "wss://relay.snort.social"
  ]
  ]
}
*/<|MERGE_RESOLUTION|>--- conflicted
+++ resolved
@@ -2,22 +2,10 @@
 
 import com.vitorpamplona.amethyst.model.HexKey
 import com.vitorpamplona.amethyst.model.toHexKey
+import java.util.Date
 import nostr.postr.Utils
-import java.util.Date
+import nostr.postr.toHex
 
-<<<<<<< HEAD
-class LnZapRequestEvent(
-    id: HexKey,
-    pubKey: HexKey,
-    createdAt: Long,
-    tags: List<List<String>>,
-    content: String,
-    sig: HexKey
-) : Event(id, pubKey, createdAt, kind, tags, content, sig) {
-    fun zappedPost() = tags.filter { it.firstOrNull() == "e" }.mapNotNull { it.getOrNull(1) }
-    fun zappedAuthor() = tags.filter { it.firstOrNull() == "p" }.mapNotNull { it.getOrNull(1) }
-    fun taggedAddresses() = tags.filter { it.firstOrNull() == "a" }.mapNotNull { it.getOrNull(1) }.mapNotNull { ATag.parse(it) }
-=======
 class LnZapRequestEvent (
   id: HexKey,
   pubKey: HexKey,
@@ -34,40 +22,39 @@
 
     if (aTagValue != null) ATag.parse(aTagValue, relay) else null
   }
->>>>>>> 9720fdfc
 
-    companion object {
-        const val kind = 9734
+  companion object {
+    const val kind = 9734
 
-        fun create(originalNote: EventInterface, relays: Set<String>, privateKey: ByteArray, createdAt: Long = Date().time / 1000): LnZapRequestEvent {
-            val content = ""
-            val pubKey = Utils.pubkeyCreate(privateKey).toHexKey()
-            var tags = listOf(
-                listOf("e", originalNote.id()),
-                listOf("p", originalNote.pubKey()),
-                listOf("relays") + relays
-            )
-            if (originalNote is LongTextNoteEvent) {
-                tags = tags + listOf(listOf("a", originalNote.address().toTag()))
-            }
+    fun create(originalNote: EventInterface, relays: Set<String>, privateKey: ByteArray, createdAt: Long = Date().time / 1000): LnZapRequestEvent {
+      val content = ""
+      val pubKey = Utils.pubkeyCreate(privateKey).toHexKey()
+      var tags = listOf(
+        listOf("e", originalNote.id()),
+        listOf("p", originalNote.pubKey()),
+        listOf("relays") + relays
+      )
+      if (originalNote is LongTextNoteEvent) {
+        tags = tags + listOf( listOf("a", originalNote.address().toTag()) )
+      }
 
-            val id = generateId(pubKey, createdAt, kind, tags, content)
-            val sig = Utils.sign(id, privateKey)
-            return LnZapRequestEvent(id.toHexKey(), pubKey, createdAt, tags, content, sig.toHexKey())
-        }
+      val id = generateId(pubKey, createdAt, kind, tags, content)
+      val sig = Utils.sign(id, privateKey)
+      return LnZapRequestEvent(id.toHexKey(), pubKey, createdAt, tags, content, sig.toHexKey())
+    }
 
-        fun create(userHex: String, relays: Set<String>, privateKey: ByteArray, createdAt: Long = Date().time / 1000): LnZapRequestEvent {
-            val content = ""
-            val pubKey = Utils.pubkeyCreate(privateKey).toHexKey()
-            val tags = listOf(
-                listOf("p", userHex),
-                listOf("relays") + relays
-            )
-            val id = generateId(pubKey, createdAt, kind, tags, content)
-            val sig = Utils.sign(id, privateKey)
-            return LnZapRequestEvent(id.toHexKey(), pubKey, createdAt, tags, content, sig.toHexKey())
-        }
+    fun create(userHex: String, relays: Set<String>, privateKey: ByteArray, createdAt: Long = Date().time / 1000): LnZapRequestEvent {
+      val content = ""
+      val pubKey = Utils.pubkeyCreate(privateKey).toHexKey()
+      val tags = listOf(
+        listOf("p", userHex),
+        listOf("relays") + relays
+      )
+      val id = generateId(pubKey, createdAt, kind, tags, content)
+      val sig = Utils.sign(id, privateKey)
+      return LnZapRequestEvent(id.toHexKey(), pubKey, createdAt, tags, content, sig.toHexKey())
     }
+  }
 }
 
 /*
