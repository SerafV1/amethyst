package com.vitorpamplona.amethyst.service

import com.vitorpamplona.amethyst.model.toHexKey
import nostr.postr.bechToBytes
import java.nio.ByteBuffer
import java.nio.ByteOrder

class Nip19 {

<<<<<<< HEAD
    enum class Type {
        USER, NOTE, RELAY, ADDRESS
=======
  enum class Type {
    USER, NOTE, RELAY, ADDRESS
  }

  data class Return(val type: Type, val hex: String, val relay: String?)

  fun uriToRoute(uri: String?): Return? {
    try {
      val key = uri?.removePrefix("nostr:") ?: return null

      val bytes = key.bechToBytes()
      if (key.startsWith("npub")) {
        return npub(bytes)
      } else if (key.startsWith("note")) {
        return note(bytes)
      } else if (key.startsWith("nprofile")) {
        return nprofile(bytes)
      } else if (key.startsWith("nevent")) {
        return nevent(bytes)
      } else if (key.startsWith("nrelay")) {
        return nrelay(bytes)
      } else if (key.startsWith("naddr")) {
        return naddr(bytes)
      }
    } catch (e: Throwable) {
      println("Issue trying to Decode NIP19 ${uri}: ${e.message}")
>>>>>>> 9720fdfc
    }

    data class Return(val type: Type, val hex: String)

    fun uriToRoute(uri: String?): Return? {
        try {
            val key = uri?.removePrefix("nostr:") ?: return null

            val bytes = key.bechToBytes()
            if (key.startsWith("npub")) {
                return npub(bytes)
            } else if (key.startsWith("note")) {
                return note(bytes)
            } else if (key.startsWith("nprofile")) {
                return nprofile(bytes)
            } else if (key.startsWith("nevent")) {
                return nevent(bytes)
            } else if (key.startsWith("nrelay")) {
                return nrelay(bytes)
            } else if (key.startsWith("naddr")) {
                return naddr(bytes)
            }
        } catch (e: Throwable) {
            println("Issue trying to Decode NIP19 $uri: ${e.message}")
        }

        return null
    }

<<<<<<< HEAD
    private fun npub(bytes: ByteArray): Return {
        return Return(Type.USER, bytes.toHexKey())
    }

    private fun note(bytes: ByteArray): Return {
        return Return(Type.NOTE, bytes.toHexKey())
    }

    private fun nprofile(bytes: ByteArray): Return? {
        val hex = parseTLV(bytes)
            .get(NIP19TLVTypes.SPECIAL.id)
            ?.get(0)
            ?.toHexKey() ?: return null

        return Return(Type.USER, hex)
    }

    private fun nevent(bytes: ByteArray): Return? {
        val hex = parseTLV(bytes)
            .get(NIP19TLVTypes.SPECIAL.id)
            ?.get(0)
            ?.toHexKey() ?: return null

        return Return(Type.USER, hex)
    }
=======
  private fun npub(bytes: ByteArray): Return {
    return Return(Type.USER, bytes.toHexKey(), null)
  }

  private fun note(bytes: ByteArray): Return {
    return Return(Type.NOTE, bytes.toHexKey(), null);
  }

  private fun nprofile(bytes: ByteArray): Return? {
    val tlv = parseTLV(bytes)

    val hex = tlv.get(NIP19TLVTypes.SPECIAL.id)
      ?.get(0)
      ?.toHexKey() ?: return null

    val relay = tlv.get(NIP19TLVTypes.RELAY.id)
      ?.get(0)
      ?.toString(Charsets.UTF_8)

    return Return(Type.USER, hex, relay)
  }

  private fun nevent(bytes: ByteArray): Return? {
    val tlv = parseTLV(bytes)

    val hex = tlv.get(NIP19TLVTypes.SPECIAL.id)
      ?.get(0)
      ?.toHexKey() ?: return null

    val relay = tlv.get(NIP19TLVTypes.RELAY.id)
      ?.get(0)
      ?.toString(Charsets.UTF_8)

    return Return(Type.USER, hex, relay)
  }
>>>>>>> 9720fdfc

    private fun nrelay(bytes: ByteArray): Return? {
        val relayUrl = parseTLV(bytes)
            .get(NIP19TLVTypes.SPECIAL.id)
            ?.get(0)
            ?.toString(Charsets.UTF_8) ?: return null

<<<<<<< HEAD
        return Return(Type.RELAY, relayUrl)
    }
=======
    return Return(Type.RELAY, relayUrl, null)
  }
>>>>>>> 9720fdfc

    private fun naddr(bytes: ByteArray): Return? {
        val tlv = parseTLV(bytes)

        val d = tlv.get(NIP19TLVTypes.SPECIAL.id)
            ?.get(0)
            ?.toString(Charsets.UTF_8) ?: return null

        val relay = tlv.get(NIP19TLVTypes.RELAY.id)
            ?.get(0)
            ?.toString(Charsets.UTF_8)

        val author = tlv.get(NIP19TLVTypes.AUTHOR.id)
            ?.get(0)
            ?.toHexKey()

        val kind = tlv.get(NIP19TLVTypes.KIND.id)
            ?.get(0)
            ?.let { toInt32(it) }

<<<<<<< HEAD
        return Return(Type.ADDRESS, "$kind:$author:$d")
    }
=======
    return Return(Type.ADDRESS, "$kind:$author:$d", relay)
  }
>>>>>>> 9720fdfc
}

// Classes should start with an uppercase letter in kotlin
enum class NIP19TLVTypes(val id: Byte) {
    SPECIAL(0),
    RELAY(1),
    AUTHOR(2),
    KIND(3);
}

fun toInt32(bytes: ByteArray): Int {
    require(bytes.size == 4) { "length must be 4, got: ${bytes.size}" }
    return ByteBuffer.wrap(bytes, 0, 4).order(ByteOrder.BIG_ENDIAN).int
}

fun parseTLV(data: ByteArray): Map<Byte, List<ByteArray>> {
    val result = mutableMapOf<Byte, MutableList<ByteArray>>()
    var rest = data
    while (rest.isNotEmpty()) {
        val t = rest[0]
        val l = rest[1]
        val v = rest.sliceArray(IntRange(2, (2 + l) - 1))
        rest = rest.sliceArray(IntRange(2 + l, rest.size - 1))
        if (v.size < l) continue

        if (!result.containsKey(t)) {
            result[t] = mutableListOf()
        }
        result[t]?.add(v)
    }
    return result
}<|MERGE_RESOLUTION|>--- conflicted
+++ resolved
@@ -7,10 +7,6 @@
 
 class Nip19 {
 
-<<<<<<< HEAD
-    enum class Type {
-        USER, NOTE, RELAY, ADDRESS
-=======
   enum class Type {
     USER, NOTE, RELAY, ADDRESS
   }
@@ -37,63 +33,11 @@
       }
     } catch (e: Throwable) {
       println("Issue trying to Decode NIP19 ${uri}: ${e.message}")
->>>>>>> 9720fdfc
     }
 
-    data class Return(val type: Type, val hex: String)
+    return null
+  }
 
-    fun uriToRoute(uri: String?): Return? {
-        try {
-            val key = uri?.removePrefix("nostr:") ?: return null
-
-            val bytes = key.bechToBytes()
-            if (key.startsWith("npub")) {
-                return npub(bytes)
-            } else if (key.startsWith("note")) {
-                return note(bytes)
-            } else if (key.startsWith("nprofile")) {
-                return nprofile(bytes)
-            } else if (key.startsWith("nevent")) {
-                return nevent(bytes)
-            } else if (key.startsWith("nrelay")) {
-                return nrelay(bytes)
-            } else if (key.startsWith("naddr")) {
-                return naddr(bytes)
-            }
-        } catch (e: Throwable) {
-            println("Issue trying to Decode NIP19 $uri: ${e.message}")
-        }
-
-        return null
-    }
-
-<<<<<<< HEAD
-    private fun npub(bytes: ByteArray): Return {
-        return Return(Type.USER, bytes.toHexKey())
-    }
-
-    private fun note(bytes: ByteArray): Return {
-        return Return(Type.NOTE, bytes.toHexKey())
-    }
-
-    private fun nprofile(bytes: ByteArray): Return? {
-        val hex = parseTLV(bytes)
-            .get(NIP19TLVTypes.SPECIAL.id)
-            ?.get(0)
-            ?.toHexKey() ?: return null
-
-        return Return(Type.USER, hex)
-    }
-
-    private fun nevent(bytes: ByteArray): Return? {
-        val hex = parseTLV(bytes)
-            .get(NIP19TLVTypes.SPECIAL.id)
-            ?.get(0)
-            ?.toHexKey() ?: return null
-
-        return Return(Type.USER, hex)
-    }
-=======
   private fun npub(bytes: ByteArray): Return {
     return Return(Type.USER, bytes.toHexKey(), null)
   }
@@ -129,77 +73,66 @@
 
     return Return(Type.USER, hex, relay)
   }
->>>>>>> 9720fdfc
 
-    private fun nrelay(bytes: ByteArray): Return? {
-        val relayUrl = parseTLV(bytes)
-            .get(NIP19TLVTypes.SPECIAL.id)
-            ?.get(0)
-            ?.toString(Charsets.UTF_8) ?: return null
+  private fun nrelay(bytes: ByteArray): Return? {
+    val relayUrl = parseTLV(bytes)
+      .get(NIP19TLVTypes.SPECIAL.id)
+      ?.get(0)
+      ?.toString(Charsets.UTF_8) ?: return null
 
-<<<<<<< HEAD
-        return Return(Type.RELAY, relayUrl)
-    }
-=======
     return Return(Type.RELAY, relayUrl, null)
   }
->>>>>>> 9720fdfc
 
-    private fun naddr(bytes: ByteArray): Return? {
-        val tlv = parseTLV(bytes)
+  private fun naddr(bytes: ByteArray): Return? {
+    val tlv = parseTLV(bytes)
 
-        val d = tlv.get(NIP19TLVTypes.SPECIAL.id)
-            ?.get(0)
-            ?.toString(Charsets.UTF_8) ?: return null
+    val d = tlv.get(NIP19TLVTypes.SPECIAL.id)
+      ?.get(0)
+      ?.toString(Charsets.UTF_8) ?: return null
 
-        val relay = tlv.get(NIP19TLVTypes.RELAY.id)
-            ?.get(0)
-            ?.toString(Charsets.UTF_8)
+    val relay = tlv.get(NIP19TLVTypes.RELAY.id)
+      ?.get(0)
+      ?.toString(Charsets.UTF_8)
 
-        val author = tlv.get(NIP19TLVTypes.AUTHOR.id)
-            ?.get(0)
-            ?.toHexKey()
+    val author = tlv.get(NIP19TLVTypes.AUTHOR.id)
+      ?.get(0)
+      ?.toHexKey()
 
-        val kind = tlv.get(NIP19TLVTypes.KIND.id)
-            ?.get(0)
-            ?.let { toInt32(it) }
+    val kind = tlv.get(NIP19TLVTypes.KIND.id)
+      ?.get(0)
+      ?.let { toInt32(it) }
 
-<<<<<<< HEAD
-        return Return(Type.ADDRESS, "$kind:$author:$d")
-    }
-=======
     return Return(Type.ADDRESS, "$kind:$author:$d", relay)
   }
->>>>>>> 9720fdfc
 }
 
 // Classes should start with an uppercase letter in kotlin
 enum class NIP19TLVTypes(val id: Byte) {
-    SPECIAL(0),
-    RELAY(1),
-    AUTHOR(2),
-    KIND(3);
+  SPECIAL(0),
+  RELAY(1),
+  AUTHOR(2),
+  KIND(3);
 }
 
 fun toInt32(bytes: ByteArray): Int {
-    require(bytes.size == 4) { "length must be 4, got: ${bytes.size}" }
-    return ByteBuffer.wrap(bytes, 0, 4).order(ByteOrder.BIG_ENDIAN).int
+  require(bytes.size == 4) { "length must be 4, got: ${bytes.size}" }
+  return ByteBuffer.wrap(bytes, 0, 4).order(ByteOrder.BIG_ENDIAN).int
 }
 
 fun parseTLV(data: ByteArray): Map<Byte, List<ByteArray>> {
-    val result = mutableMapOf<Byte, MutableList<ByteArray>>()
-    var rest = data
-    while (rest.isNotEmpty()) {
-        val t = rest[0]
-        val l = rest[1]
-        val v = rest.sliceArray(IntRange(2, (2 + l) - 1))
-        rest = rest.sliceArray(IntRange(2 + l, rest.size - 1))
-        if (v.size < l) continue
+  val result = mutableMapOf<Byte, MutableList<ByteArray>>()
+  var rest = data
+  while (rest.isNotEmpty()) {
+    val t = rest[0]
+    val l = rest[1]
+    val v = rest.sliceArray(IntRange(2, (2 + l) - 1))
+    rest = rest.sliceArray(IntRange(2 + l, rest.size - 1))
+    if (v.size < l) continue
 
-        if (!result.containsKey(t)) {
-            result[t] = mutableListOf()
-        }
-        result[t]?.add(v)
+    if (!result.containsKey(t)) {
+      result[t] = mutableListOf()
     }
-    return result
+    result[t]?.add(v)
+  }
+  return result
 }