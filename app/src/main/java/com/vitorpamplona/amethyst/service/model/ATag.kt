--- conflicted
+++ resolved
@@ -20,12 +20,6 @@
         val dTag = dTag.toByteArray(Charsets.UTF_8)
         val relay = relay?.toByteArray(Charsets.UTF_8)
 
-<<<<<<< HEAD
-        val fullArray =
-            byteArrayOf(NIP19TLVTypes.SPECIAL.id, dTag.size.toByte()) + dTag +
-                byteArrayOf(NIP19TLVTypes.AUTHOR.id, addr.size.toByte()) + addr +
-                byteArrayOf(NIP19TLVTypes.KIND.id, kind.size.toByte()) + kind
-=======
         var fullArray =
             byteArrayOf(NIP19TLVTypes.SPECIAL.id, dTag.size.toByte()) + dTag
 
@@ -35,20 +29,11 @@
         fullArray = fullArray +
             byteArrayOf(NIP19TLVTypes.AUTHOR.id, author.size.toByte()) + author +
             byteArrayOf(NIP19TLVTypes.KIND.id, kind.size.toByte()) + kind
->>>>>>> 9720fdfc
 
         return Bech32.encodeBytes(hrp = "naddr", fullArray, Bech32.Encoding.Bech32)
     }
 
     companion object {
-<<<<<<< HEAD
-        fun parse(address: String): ATag? {
-            return if (address.startsWith("naddr") || address.startsWith("nostr:naddr")) {
-                parseNAddr(address)
-            } else {
-                parseAtag(address)
-            }
-=======
         fun isATag(key: String): Boolean {
             return key.startsWith("naddr1") || key.contains(":")
         }
@@ -58,21 +43,15 @@
                 parseNAddr(address)
             else
                 parseAtag(address, relay)
->>>>>>> 9720fdfc
         }
 
         fun parseAtag(atag: String, relay: String?): ATag? {
             return try {
                 val parts = atag.split(":")
-<<<<<<< HEAD
-                Hex.decode(parts[1])
-                ATag(parts[0].toInt(), parts[1], parts[2])
-=======
               Hex.decode(parts[1])
               ATag(parts[0].toInt(), parts[1], parts[2], relay)
->>>>>>> 9720fdfc
             } catch (t: Throwable) {
-                Log.w("ATag", "Error parsing A Tag: $atag: ${t.message}")
+              Log.w("ATag",  "Error parsing A Tag: ${atag}: ${t.message}")
                 null
             }
         }
@@ -88,18 +67,13 @@
                     val author = tlv.get(NIP19TLVTypes.AUTHOR.id)?.get(0)?.toHexKey()
                     val kind = tlv.get(NIP19TLVTypes.KIND.id)?.get(0)?.let { toInt32(it) }
 
-<<<<<<< HEAD
-                    if (kind != null && author != null) {
-                        return ATag(kind, author, d)
-                    }
-=======
                     if (kind != null && author != null)
                         return ATag(kind, author, d, relay)
->>>>>>> 9720fdfc
                 }
+
             } catch (e: Throwable) {
-                Log.w("ATag", "Issue trying to Decode NIP19 $this: ${e.message}")
-                // e.printStackTrace()
+                Log.w( "ATag", "Issue trying to Decode NIP19 ${this}: ${e.message}")
+                //e.printStackTrace()
             }
 
             return null
