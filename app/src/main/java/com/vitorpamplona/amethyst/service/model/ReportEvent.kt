--- conflicted
+++ resolved
@@ -2,87 +2,43 @@
 
 import com.vitorpamplona.amethyst.model.HexKey
 import com.vitorpamplona.amethyst.model.toHexKey
+import java.util.Date
 import nostr.postr.Utils
-import java.util.Date
+import nostr.postr.toHex
 
 data class ReportedKey(val key: String, val reportType: ReportEvent.ReportType)
 
 // NIP 56 event.
-class ReportEvent(
-    id: HexKey,
-    pubKey: HexKey,
-    createdAt: Long,
-    tags: List<List<String>>,
-    content: String,
-    sig: HexKey
-) : Event(id, pubKey, createdAt, kind, tags, content, sig) {
+class ReportEvent (
+  id: HexKey,
+  pubKey: HexKey,
+  createdAt: Long,
+  tags: List<List<String>>,
+  content: String,
+  sig: HexKey
+): Event(id, pubKey, createdAt, kind, tags, content, sig) {
 
-    private fun defaultReportType(): ReportType {
-        // Works with old and new structures for report.
-        var reportType = tags.filter { it.firstOrNull() == "report" }.mapNotNull { it.getOrNull(1) }.map { ReportType.valueOf(it.toUpperCase()) }.firstOrNull()
-        if (reportType == null) {
-            reportType = tags.mapNotNull { it.getOrNull(2) }.map { ReportType.valueOf(it.toUpperCase()) }.firstOrNull()
-        }
-        if (reportType == null) {
-            reportType = ReportType.SPAM
-        }
-        return reportType
+  private fun defaultReportType(): ReportType {
+    // Works with old and new structures for report.
+    var reportType = tags.filter { it.firstOrNull() == "report" }.mapNotNull { it.getOrNull(1) }.map { ReportType.valueOf(it.toUpperCase()) }.firstOrNull()
+    if (reportType == null) {
+      reportType = tags.mapNotNull { it.getOrNull(2) }.map { ReportType.valueOf(it.toUpperCase()) }.firstOrNull()
+    }
+    if (reportType == null) {
+      reportType = ReportType.SPAM
+    }
+    return reportType
+  }
+
+  fun reportedPost() = tags
+    .filter { it.firstOrNull() == "e" && it.getOrNull(1) != null }
+    .map {
+      ReportedKey(
+        it[1],
+        it.getOrNull(2)?.toUpperCase()?.let { it1 -> ReportType.valueOf(it1) }?: defaultReportType()
+      )
     }
 
-<<<<<<< HEAD
-    fun reportedPost() = tags
-        .filter { it.firstOrNull() == "e" && it.getOrNull(1) != null }
-        .map {
-            ReportedKey(
-                it[1],
-                it.getOrNull(2)?.toUpperCase()?.let { it1 -> ReportType.valueOf(it1) } ?: defaultReportType()
-            )
-        }
-
-    fun reportedAuthor() = tags
-        .filter { it.firstOrNull() == "p" && it.getOrNull(1) != null }
-        .map {
-            ReportedKey(
-                it[1],
-                it.getOrNull(2)?.toUpperCase()?.let { it1 -> ReportType.valueOf(it1) } ?: defaultReportType()
-            )
-        }
-
-    fun taggedAddresses() = tags.filter { it.firstOrNull() == "a" }.mapNotNull { it.getOrNull(1) }.mapNotNull { ATag.parse(it) }
-
-    companion object {
-        const val kind = 1984
-
-        fun create(reportedPost: EventInterface, type: ReportType, privateKey: ByteArray, createdAt: Long = Date().time / 1000): ReportEvent {
-            val content = ""
-
-            val reportPostTag = listOf("e", reportedPost.id(), type.name.lowercase())
-            val reportAuthorTag = listOf("p", reportedPost.pubKey(), type.name.lowercase())
-
-            val pubKey = Utils.pubkeyCreate(privateKey).toHexKey()
-            var tags: List<List<String>> = listOf(reportPostTag, reportAuthorTag)
-
-            if (reportedPost is LongTextNoteEvent) {
-                tags = tags + listOf(listOf("a", reportedPost.address().toTag()))
-            }
-
-            val id = generateId(pubKey, createdAt, kind, tags, content)
-            val sig = Utils.sign(id, privateKey)
-            return ReportEvent(id.toHexKey(), pubKey, createdAt, tags, content, sig.toHexKey())
-        }
-
-        fun create(reportedUser: String, type: ReportType, privateKey: ByteArray, createdAt: Long = Date().time / 1000): ReportEvent {
-            val content = ""
-
-            val reportAuthorTag = listOf("p", reportedUser, type.name.lowercase())
-
-            val pubKey = Utils.pubkeyCreate(privateKey).toHexKey()
-            val tags: List<List<String>> = listOf(reportAuthorTag)
-            val id = generateId(pubKey, createdAt, kind, tags, content)
-            val sig = Utils.sign(id, privateKey)
-            return ReportEvent(id.toHexKey(), pubKey, createdAt, tags, content, sig.toHexKey())
-        }
-=======
   fun reportedAuthor() = tags
     .filter { it.firstOrNull() == "p" && it.getOrNull(1) != null }
     .map {
@@ -118,15 +74,27 @@
       val id = generateId(pubKey, createdAt, kind, tags, content)
       val sig = Utils.sign(id, privateKey)
       return ReportEvent(id.toHexKey(), pubKey, createdAt, tags, content, sig.toHexKey())
->>>>>>> 9720fdfc
     }
 
-    enum class ReportType() {
-        EXPLICIT, // Not used anymore.
-        ILLEGAL,
-        SPAM,
-        IMPERSONATION,
-        NUDITY,
-        PROFANITY
+    fun create(reportedUser: String, type: ReportType, privateKey: ByteArray, createdAt: Long = Date().time / 1000): ReportEvent {
+      val content = ""
+
+      val reportAuthorTag = listOf("p", reportedUser, type.name.lowercase())
+
+      val pubKey = Utils.pubkeyCreate(privateKey).toHexKey()
+      val tags:List<List<String>> = listOf(reportAuthorTag)
+      val id = generateId(pubKey, createdAt, kind, tags, content)
+      val sig = Utils.sign(id, privateKey)
+      return ReportEvent(id.toHexKey(), pubKey, createdAt, tags, content, sig.toHexKey())
     }
+  }
+
+  enum class ReportType() {
+    EXPLICIT, // Not used anymore.
+    ILLEGAL,
+    SPAM,
+    IMPERSONATION,
+    NUDITY,
+    PROFANITY,
+  }
 }