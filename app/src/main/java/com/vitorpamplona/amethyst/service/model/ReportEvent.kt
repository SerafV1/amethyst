--- conflicted
+++ resolved
@@ -85,10 +85,6 @@
     SPAM,
     IMPERSONATION,
     NUDITY,
-<<<<<<< HEAD
-    PROFANITY
-=======
     PROFANITY,
->>>>>>> e0596dc3
   }
 }