package com.vitorpamplona.amethyst.service.model

import com.vitorpamplona.amethyst.model.HexKey
import com.vitorpamplona.amethyst.service.lnurl.LnInvoiceUtil
import com.vitorpamplona.amethyst.service.relays.Client
import java.math.BigDecimal

class LnZapEvent(
<<<<<<< HEAD
    id: HexKey,
    pubKey: HexKey,
    createdAt: Long,
    tags: List<List<String>>,
    content: String,
    sig: HexKey
) : LnZapEventInterface, Event(id, pubKey, createdAt, kind, tags, content, sig) {

    override fun zappedPost() = tags
        .filter { it.firstOrNull() == "e" }
        .mapNotNull { it.getOrNull(1) }

    override fun zappedAuthor() = tags
        .filter { it.firstOrNull() == "p" }
        .mapNotNull { it.getOrNull(1) }

    override fun taggedAddresses(): List<ATag> = tags
        .filter { it.firstOrNull() == "a" }
        .mapNotNull { it.getOrNull(1) }
        .mapNotNull { ATag.parse(it) }

    override fun amount(): BigDecimal? {
        return lnInvoice()?.let { LnInvoiceUtil.getAmountInSats(it) }
    }

    // Keeps this as a field because it's a heavier function used everywhere.
    val amount = lnInvoice()?.let { LnInvoiceUtil.getAmountInSats(it) }

    override fun containedPost(): Event? = try {
        description()?.let {
            fromJson(it, Client.lenient)
        }
    } catch (e: Exception) {
        null
    }

    private fun lnInvoice(): String? = tags
        .filter { it.firstOrNull() == "bolt11" }
        .mapNotNull { it.getOrNull(1) }
        .firstOrNull()

    private fun description(): String? = tags
        .filter { it.firstOrNull() == "description" }
        .mapNotNull { it.getOrNull(1) }
        .firstOrNull()

    companion object {
        const val kind = 9735
=======
  id: HexKey,
  pubKey: HexKey,
  createdAt: Long,
  tags: List<List<String>>,
  content: String,
  sig: HexKey
): LnZapEventInterface, Event(id, pubKey, createdAt, kind, tags, content, sig) {

  override fun zappedPost() = tags
    .filter { it.firstOrNull() == "e" }
    .mapNotNull { it.getOrNull(1) }

  override fun zappedAuthor() = tags
    .filter { it.firstOrNull() == "p" }
    .mapNotNull { it.getOrNull(1) }

  override fun taggedAddresses(): List<ATag> = tags
    .filter { it.firstOrNull() == "a" }
    .mapNotNull {
      val aTagValue = it.getOrNull(1)
      val relay = it.getOrNull(2)

      if (aTagValue != null) ATag.parse(aTagValue, relay) else null
    }

  override fun amount(): BigDecimal? {
    return lnInvoice()?.let { LnInvoiceUtil.getAmountInSats(it) }
  }

  // Keeps this as a field because it's a heavier function used everywhere.
  val amount = lnInvoice()?.let { LnInvoiceUtil.getAmountInSats(it) }

  override fun containedPost(): Event? = try {
    description()?.let {
      fromJson(it, Client.lenient)
>>>>>>> 9720fdfc
    }
}<|MERGE_RESOLUTION|>--- conflicted
+++ resolved
@@ -6,56 +6,6 @@
 import java.math.BigDecimal
 
 class LnZapEvent(
-<<<<<<< HEAD
-    id: HexKey,
-    pubKey: HexKey,
-    createdAt: Long,
-    tags: List<List<String>>,
-    content: String,
-    sig: HexKey
-) : LnZapEventInterface, Event(id, pubKey, createdAt, kind, tags, content, sig) {
-
-    override fun zappedPost() = tags
-        .filter { it.firstOrNull() == "e" }
-        .mapNotNull { it.getOrNull(1) }
-
-    override fun zappedAuthor() = tags
-        .filter { it.firstOrNull() == "p" }
-        .mapNotNull { it.getOrNull(1) }
-
-    override fun taggedAddresses(): List<ATag> = tags
-        .filter { it.firstOrNull() == "a" }
-        .mapNotNull { it.getOrNull(1) }
-        .mapNotNull { ATag.parse(it) }
-
-    override fun amount(): BigDecimal? {
-        return lnInvoice()?.let { LnInvoiceUtil.getAmountInSats(it) }
-    }
-
-    // Keeps this as a field because it's a heavier function used everywhere.
-    val amount = lnInvoice()?.let { LnInvoiceUtil.getAmountInSats(it) }
-
-    override fun containedPost(): Event? = try {
-        description()?.let {
-            fromJson(it, Client.lenient)
-        }
-    } catch (e: Exception) {
-        null
-    }
-
-    private fun lnInvoice(): String? = tags
-        .filter { it.firstOrNull() == "bolt11" }
-        .mapNotNull { it.getOrNull(1) }
-        .firstOrNull()
-
-    private fun description(): String? = tags
-        .filter { it.firstOrNull() == "description" }
-        .mapNotNull { it.getOrNull(1) }
-        .firstOrNull()
-
-    companion object {
-        const val kind = 9735
-=======
   id: HexKey,
   pubKey: HexKey,
   createdAt: Long,
@@ -91,6 +41,22 @@
   override fun containedPost(): Event? = try {
     description()?.let {
       fromJson(it, Client.lenient)
->>>>>>> 9720fdfc
     }
+  } catch (e: Exception) {
+    null
+  }
+
+  private fun lnInvoice(): String? = tags
+    .filter { it.firstOrNull() == "bolt11" }
+    .mapNotNull { it.getOrNull(1) }
+    .firstOrNull()
+
+  private fun description(): String? = tags
+    .filter { it.firstOrNull() == "description" }
+    .mapNotNull { it.getOrNull(1) }
+    .firstOrNull()
+
+  companion object {
+    const val kind = 9735
+  }
 }