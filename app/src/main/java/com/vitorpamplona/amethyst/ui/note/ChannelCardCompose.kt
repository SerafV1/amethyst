/**
 * Copyright (c) 2024 Vitor Pamplona
 *
 * Permission is hereby granted, free of charge, to any person obtaining a copy of
 * this software and associated documentation files (the "Software"), to deal in
 * the Software without restriction, including without limitation the rights to use,
 * copy, modify, merge, publish, distribute, sublicense, and/or sell copies of the
 * Software, and to permit persons to whom the Software is furnished to do so,
 * subject to the following conditions:
 *
 * The above copyright notice and this permission notice shall be included in all
 * copies or substantial portions of the Software.
 *
 * THE SOFTWARE IS PROVIDED "AS IS", WITHOUT WARRANTY OF ANY KIND, EXPRESS OR
 * IMPLIED, INCLUDING BUT NOT LIMITED TO THE WARRANTIES OF MERCHANTABILITY, FITNESS
 * FOR A PARTICULAR PURPOSE AND NONINFRINGEMENT. IN NO EVENT SHALL THE AUTHORS OR
 * COPYRIGHT HOLDERS BE LIABLE FOR ANY CLAIM, DAMAGES OR OTHER LIABILITY, WHETHER IN
 * AN ACTION OF CONTRACT, TORT OR OTHERWISE, ARISING FROM, OUT OF OR IN CONNECTION
 * WITH THE SOFTWARE OR THE USE OR OTHER DEALINGS IN THE SOFTWARE.
 */
package com.vitorpamplona.amethyst.ui.note

import androidx.compose.animation.Crossfade
import androidx.compose.foundation.background
import androidx.compose.foundation.layout.Arrangement
import androidx.compose.foundation.layout.Box
import androidx.compose.foundation.layout.Column
import androidx.compose.foundation.layout.ExperimentalLayoutApi
import androidx.compose.foundation.layout.FlowRow
import androidx.compose.foundation.layout.Row
import androidx.compose.foundation.layout.Spacer
import androidx.compose.foundation.layout.aspectRatio
import androidx.compose.foundation.layout.fillMaxSize
import androidx.compose.foundation.layout.fillMaxWidth
import androidx.compose.foundation.layout.padding
import androidx.compose.foundation.layout.size
import androidx.compose.material3.MaterialTheme
import androidx.compose.material3.Surface
import androidx.compose.material3.Text
import androidx.compose.runtime.Composable
import androidx.compose.runtime.Immutable
import androidx.compose.runtime.LaunchedEffect
import androidx.compose.runtime.MutableState
import androidx.compose.runtime.derivedStateOf
import androidx.compose.runtime.getValue
import androidx.compose.runtime.livedata.observeAsState
import androidx.compose.runtime.mutableStateOf
import androidx.compose.runtime.remember
import androidx.compose.runtime.setValue
import androidx.compose.ui.Alignment.Companion.BottomStart
import androidx.compose.ui.Alignment.Companion.TopEnd
import androidx.compose.ui.Modifier
import androidx.compose.ui.draw.clip
import androidx.compose.ui.graphics.Color
import androidx.compose.ui.layout.ContentScale
import androidx.compose.ui.text.font.FontWeight
import androidx.compose.ui.text.style.TextOverflow
import androidx.compose.ui.tooling.preview.Preview
import androidx.compose.ui.unit.dp
import androidx.compose.ui.unit.sp
import androidx.lifecycle.distinctUntilChanged
import androidx.lifecycle.map
import coil.compose.AsyncImage
import com.vitorpamplona.amethyst.model.Channel
import com.vitorpamplona.amethyst.model.LocalCache
import com.vitorpamplona.amethyst.model.Note
import com.vitorpamplona.amethyst.model.ParticipantListBuilder
import com.vitorpamplona.amethyst.model.User
import com.vitorpamplona.amethyst.ui.components.SensitivityWarning
import com.vitorpamplona.amethyst.ui.layouts.LeftPictureLayout
import com.vitorpamplona.amethyst.ui.screen.equalImmutableLists
import com.vitorpamplona.amethyst.ui.screen.loggedIn.AccountViewModel
import com.vitorpamplona.amethyst.ui.screen.loggedIn.ChannelHeader
import com.vitorpamplona.amethyst.ui.screen.loggedIn.CheckIfUrlIsOnline
import com.vitorpamplona.amethyst.ui.screen.loggedIn.EndedFlag
import com.vitorpamplona.amethyst.ui.screen.loggedIn.LiveFlag
import com.vitorpamplona.amethyst.ui.screen.loggedIn.OfflineFlag
import com.vitorpamplona.amethyst.ui.screen.loggedIn.ScheduledFlag
import com.vitorpamplona.amethyst.ui.screen.loggedIn.showAmountAxis
import com.vitorpamplona.amethyst.ui.theme.DoubleVertSpacer
import com.vitorpamplona.amethyst.ui.theme.HalfPadding
import com.vitorpamplona.amethyst.ui.theme.QuoteBorder
import com.vitorpamplona.amethyst.ui.theme.Size35dp
import com.vitorpamplona.amethyst.ui.theme.Size5dp
import com.vitorpamplona.amethyst.ui.theme.StdHorzSpacer
import com.vitorpamplona.amethyst.ui.theme.StdPadding
import com.vitorpamplona.amethyst.ui.theme.StdVertSpacer
import com.vitorpamplona.amethyst.ui.theme.placeholderText
import com.vitorpamplona.quartz.events.ChannelCreateEvent
import com.vitorpamplona.quartz.events.ClassifiedsEvent
import com.vitorpamplona.quartz.events.CommunityDefinitionEvent
import com.vitorpamplona.quartz.events.LiveActivitiesEvent
import com.vitorpamplona.quartz.events.LiveActivitiesEvent.Companion.STATUS_ENDED
import com.vitorpamplona.quartz.events.LiveActivitiesEvent.Companion.STATUS_LIVE
import com.vitorpamplona.quartz.events.LiveActivitiesEvent.Companion.STATUS_PLANNED
import com.vitorpamplona.quartz.events.Participant
import com.vitorpamplona.quartz.events.Price
import kotlinx.collections.immutable.ImmutableList
import kotlinx.collections.immutable.persistentListOf
import kotlinx.collections.immutable.toImmutableList
import kotlinx.coroutines.Dispatchers
import kotlinx.coroutines.launch

@Composable
fun ChannelCardCompose(
    baseNote: Note,
    routeForLastRead: String? = null,
    modifier: Modifier = Modifier,
    parentBackgroundColor: MutableState<Color>? = null,
    forceEventKind: Int?,
    isHiddenFeed: Boolean = false,
    accountViewModel: AccountViewModel,
    nav: (String) -> Unit,
) {
<<<<<<< HEAD
    val hasEvent by baseNote.live().hasEvent.observeAsState(baseNote.event != null)

    Crossfade(targetState = hasEvent, label = "ChannelCardCompose") {
        if (it) {
            if (forceEventKind == null || baseNote.event?.kind() == forceEventKind) {
                CheckHiddenChannelCardCompose(
                    baseNote,
                    routeForLastRead,
                    modifier,
                    parentBackgroundColor,
                    showHidden,
                    accountViewModel,
                    nav,
                )
            }
        } else {
            LongPressToQuickAction(baseNote = baseNote, accountViewModel = accountViewModel, newPostViewModel = null) { showPopup,
                ->
                BlankNote(
                    remember {
                        modifier.combinedClickable(
                            onClick = {},
                            onLongClick = showPopup,
                        )
                    },
                    false,
                )
            }
        }
    }
}

@Composable
fun CheckHiddenChannelCardCompose(
    note: Note,
    routeForLastRead: String? = null,
    modifier: Modifier = Modifier,
    parentBackgroundColor: MutableState<Color>? = null,
    showHidden: Boolean,
    accountViewModel: AccountViewModel,
    nav: (String) -> Unit,
) {
    if (showHidden) {
        val state by remember {
            mutableStateOf(
                AccountViewModel.NoteComposeReportState(),
            )
        }

        RenderChannelCardReportState(
            state = state,
            note = note,
            routeForLastRead = routeForLastRead,
            modifier = modifier,
            parentBackgroundColor = parentBackgroundColor,
            accountViewModel = accountViewModel,
            nav = nav,
        )
    } else {
        val isHidden by
            accountViewModel.account.liveHiddenUsers
                .map { note.isHiddenFor(it) }
                .distinctUntilChanged()
                .observeAsState(accountViewModel.isNoteHidden(note))

        Crossfade(targetState = isHidden, label = "CheckHiddenChannelCardCompose") {
            if (!it) {
                LoadedChannelCardCompose(
                    note,
                    routeForLastRead,
                    modifier,
                    parentBackgroundColor,
                    accountViewModel,
                    nav,
=======
    WatchNoteEvent(baseNote = baseNote, accountViewModel = accountViewModel) {
        if (forceEventKind == null || baseNote.event?.kind() == forceEventKind) {
            CheckHiddenFeedWatchBlockAndReport(
                note = baseNote,
                modifier = modifier,
                showHidden = isHiddenFeed,
                showHiddenWarning = false,
                accountViewModel = accountViewModel,
                nav = nav,
            ) { canPreview ->
                NormalChannelCard(
                    baseNote = baseNote,
                    routeForLastRead = routeForLastRead,
                    modifier = modifier,
                    parentBackgroundColor = parentBackgroundColor,
                    accountViewModel = accountViewModel,
                    nav = nav,
>>>>>>> 27fbf1c1
                )
            }
        }
    }
}

@Composable
fun NormalChannelCard(
    baseNote: Note,
    routeForLastRead: String? = null,
    modifier: Modifier = Modifier,
    parentBackgroundColor: MutableState<Color>? = null,
    accountViewModel: AccountViewModel,
    nav: (String) -> Unit,
) {
    LongPressToQuickAction(baseNote = baseNote, accountViewModel = accountViewModel, newPostViewModel = null) { showPopup ->
        CheckNewAndRenderChannelCard(
            baseNote,
            routeForLastRead,
            modifier,
            parentBackgroundColor,
            accountViewModel,
            showPopup,
            nav,
        )
    }
}

@Composable
private fun CheckNewAndRenderChannelCard(
    baseNote: Note,
    routeForLastRead: String? = null,
    modifier: Modifier = Modifier,
    parentBackgroundColor: MutableState<Color>? = null,
    accountViewModel: AccountViewModel,
    showPopup: () -> Unit,
    nav: (String) -> Unit,
) {
    val backgroundColor =
        calculateBackgroundColor(
            createdAt = baseNote.createdAt(),
            routeForLastRead = routeForLastRead,
            parentBackgroundColor = parentBackgroundColor,
            accountViewModel = accountViewModel,
        )

    ClickableNote(
        baseNote = baseNote,
        backgroundColor = backgroundColor,
        modifier = modifier,
        accountViewModel = accountViewModel,
        showPopup = showPopup,
        nav = nav,
    ) {
        InnerChannelCardWithReactions(
            baseNote = baseNote,
            accountViewModel = accountViewModel,
            nav = nav,
        )
    }
}

@Composable
fun InnerChannelCardWithReactions(
    baseNote: Note,
    accountViewModel: AccountViewModel,
    nav: (String) -> Unit,
) {
    when (remember { baseNote.event }) {
        is LiveActivitiesEvent -> {
            InnerCardRow(baseNote, accountViewModel, nav)
        }
        is CommunityDefinitionEvent -> {
            InnerCardRow(baseNote, accountViewModel, nav)
        }
        is ChannelCreateEvent -> {
            InnerCardRow(baseNote, accountViewModel, nav)
        }
        is ClassifiedsEvent -> {
            InnerCardBox(baseNote, accountViewModel, nav)
        }
    }
}

@Composable
fun InnerCardRow(
    baseNote: Note,
    accountViewModel: AccountViewModel,
    nav: (String) -> Unit,
) {
    Column(StdPadding) {
        SensitivityWarning(
            note = baseNote,
            accountViewModel = accountViewModel,
        ) {
            RenderNoteRow(
                baseNote,
                accountViewModel,
                nav,
            )
        }
    }
}

@Composable
fun InnerCardBox(
    baseNote: Note,
    accountViewModel: AccountViewModel,
    nav: (String) -> Unit,
) {
    Column(HalfPadding) {
        SensitivityWarning(
            note = baseNote,
            accountViewModel = accountViewModel,
        ) {
            RenderClassifiedsThumb(baseNote, accountViewModel, nav)
        }
    }
}

@Composable
private fun RenderNoteRow(
    baseNote: Note,
    accountViewModel: AccountViewModel,
    nav: (String) -> Unit,
) {
    when (remember { baseNote.event }) {
        is LiveActivitiesEvent -> {
            RenderLiveActivityThumb(baseNote, accountViewModel, nav)
        }
        is CommunityDefinitionEvent -> {
            RenderCommunitiesThumb(baseNote, accountViewModel, nav)
        }
        is ChannelCreateEvent -> {
            RenderChannelThumb(baseNote, accountViewModel, nav)
        }
    }
}

@Immutable
data class ClassifiedsThumb(
    val image: String?,
    val title: String?,
    val price: Price?,
)

@Composable
fun RenderClassifiedsThumb(
    baseNote: Note,
    accountViewModel: AccountViewModel,
    nav: (String) -> Unit,
) {
    val noteEvent = baseNote.event as? ClassifiedsEvent ?: return

    val card by
        baseNote
            .live()
            .metadata
            .map {
                val noteEvent = it.note.event as? ClassifiedsEvent

                ClassifiedsThumb(
                    image = noteEvent?.image(),
                    title = noteEvent?.title(),
                    price = noteEvent?.price(),
                )
            }
            .distinctUntilChanged()
            .observeAsState(
                ClassifiedsThumb(
                    image = noteEvent.image(),
                    title = noteEvent.title(),
                    price = noteEvent.price(),
                ),
            )

    RenderClassifiedsThumb(card, baseNote.author)
}

@Preview
@Composable
fun RenderClassifiedsThumbPreview() {
    Surface(Modifier.size(200.dp)) {
        RenderClassifiedsThumb(
            card =
                ClassifiedsThumb(
                    image = null,
                    title = "Like New",
                    price = Price("800000", "SATS", null),
                ),
            author = null,
        )
    }
}

@Composable
fun RenderClassifiedsThumb(
    card: ClassifiedsThumb,
    author: User?,
) {
    Box(
        Modifier.fillMaxWidth().aspectRatio(1f),
        contentAlignment = BottomStart,
    ) {
        card.image?.let {
            AsyncImage(
                model = it,
                contentDescription = null,
                contentScale = ContentScale.Crop,
                modifier = Modifier.fillMaxSize(),
            )
        }
            ?: run { author?.let { DisplayAuthorBanner(it) } }

        Row(
            Modifier.fillMaxWidth().background(Color.Black.copy(0.6f)).padding(Size5dp),
            horizontalArrangement = Arrangement.SpaceBetween,
        ) {
            card.title?.let {
                Text(
                    text = it,
                    fontWeight = FontWeight.Medium,
                    maxLines = 1,
                    overflow = TextOverflow.Ellipsis,
                    color = Color.White,
                    modifier = Modifier.weight(1f),
                )
            }

            card.price?.let {
                val priceTag =
                    remember(card) {
                        val newAmount = it.amount.toBigDecimalOrNull()?.let { showAmountAxis(it) } ?: it.amount

                        if (it.frequency != null && it.currency != null) {
                            "$newAmount ${it.currency}/${it.frequency}"
                        } else if (it.currency != null) {
                            "$newAmount ${it.currency}"
                        } else {
                            newAmount
                        }
                    }

                Text(
                    text = priceTag,
                    maxLines = 1,
                    overflow = TextOverflow.Ellipsis,
                    color = Color.White,
                )
            }
        }
    }
}

@Immutable
data class LiveActivityCard(
    val name: String,
    val cover: String?,
    val media: String?,
    val subject: String?,
    val content: String?,
    val participants: ImmutableList<Participant>,
    val status: String?,
    val starts: Long?,
)

@Composable
fun RenderLiveActivityThumb(
    baseNote: Note,
    accountViewModel: AccountViewModel,
    nav: (String) -> Unit,
) {
    val noteEvent = baseNote.event as? LiveActivitiesEvent ?: return

    val card by
        baseNote
            .live()
            .metadata
            .map {
                val noteEvent = it.note.event as? LiveActivitiesEvent

                LiveActivityCard(
                    name = noteEvent?.dTag() ?: "",
                    cover = noteEvent?.image()?.ifBlank { null },
                    media = noteEvent?.streaming(),
                    subject = noteEvent?.title()?.ifBlank { null },
                    content = noteEvent?.summary(),
                    participants = noteEvent?.participants()?.toImmutableList() ?: persistentListOf(),
                    status = noteEvent?.status(),
                    starts = noteEvent?.starts(),
                )
            }
            .distinctUntilChanged()
            .observeAsState(
                LiveActivityCard(
                    name = noteEvent.dTag(),
                    cover = noteEvent.image()?.ifBlank { null },
                    media = noteEvent.streaming(),
                    subject = noteEvent.title()?.ifBlank { null },
                    content = noteEvent.summary(),
                    participants = noteEvent.participants().toImmutableList(),
                    status = noteEvent.status(),
                    starts = noteEvent.starts(),
                ),
            )

    Column(
        modifier = Modifier.fillMaxWidth(),
    ) {
        Box(
            contentAlignment = TopEnd,
            modifier = Modifier.aspectRatio(ratio = 16f / 9f).fillMaxWidth(),
        ) {
            card.cover?.let {
                AsyncImage(
                    model = it,
                    contentDescription = null,
                    contentScale = ContentScale.Crop,
                    modifier = Modifier.fillMaxSize().clip(QuoteBorder),
                )
            }
                ?: run { baseNote.author?.let { DisplayAuthorBanner(it) } }

            Box(Modifier.padding(10.dp)) {
                Crossfade(targetState = card.status, label = "RenderLiveActivityThumb") {
                    when (it) {
                        STATUS_LIVE -> {
                            val url = card.media
                            if (url.isNullOrBlank()) {
                                LiveFlag()
                            } else {
                                CheckIfUrlIsOnline(url, accountViewModel) { isOnline ->
                                    if (isOnline) {
                                        LiveFlag()
                                    } else {
                                        OfflineFlag()
                                    }
                                }
                            }
                        }
                        STATUS_ENDED -> {
                            EndedFlag()
                        }
                        STATUS_PLANNED -> {
                            ScheduledFlag(card.starts)
                        }
                        else -> {
                            EndedFlag()
                        }
                    }
                }
            }

            LoadParticipants(card.participants, baseNote, accountViewModel) { participantUsers ->
                Box(
                    Modifier.padding(10.dp).align(BottomStart),
                ) {
                    if (participantUsers.isNotEmpty()) {
                        Gallery(participantUsers, accountViewModel)
                    }
                }
            }
        }

        Spacer(modifier = DoubleVertSpacer)

        ChannelHeader(
            channelHex = remember { baseNote.idHex },
            showVideo = false,
            showBottomDiviser = false,
            showFlag = false,
            sendToChannel = true,
            modifier = remember { Modifier.padding(start = 0.dp, end = 0.dp, top = 5.dp, bottom = 5.dp) },
            accountViewModel = accountViewModel,
            nav = nav,
        )
    }
}

@Immutable
data class CommunityCard(
    val name: String,
    val description: String?,
    val cover: String?,
    val moderators: ImmutableList<Participant>,
)

@Composable
fun RenderCommunitiesThumb(
    baseNote: Note,
    accountViewModel: AccountViewModel,
    nav: (String) -> Unit,
) {
    val noteEvent = baseNote.event as? CommunityDefinitionEvent ?: return

    val card by
        baseNote
            .live()
            .metadata
            .map {
                val noteEvent = it.note.event as? CommunityDefinitionEvent

                CommunityCard(
                    name = noteEvent?.dTag() ?: "",
                    description = noteEvent?.description(),
                    cover = noteEvent?.image()?.ifBlank { null },
                    moderators = noteEvent?.moderators()?.toImmutableList() ?: persistentListOf(),
                )
            }
            .distinctUntilChanged()
            .observeAsState(
                CommunityCard(
                    name = noteEvent.dTag(),
                    description = noteEvent.description(),
                    cover = noteEvent.image()?.ifBlank { null },
                    moderators = noteEvent.moderators().toImmutableList(),
                ),
            )

    LeftPictureLayout(
        onImage = {
            card.cover?.let {
                Box(contentAlignment = BottomStart) {
                    AsyncImage(
                        model = it,
                        contentDescription = null,
                        contentScale = ContentScale.Crop,
                        modifier = Modifier.fillMaxSize().clip(QuoteBorder),
                    )
                }
            }
                ?: run { baseNote.author?.let { DisplayAuthorBanner(it) } }
        },
        onTitleRow = {
            Text(
                text = card.name,
                fontWeight = FontWeight.Bold,
                maxLines = 1,
                overflow = TextOverflow.Ellipsis,
                modifier = Modifier.weight(1f),
            )

            Spacer(modifier = StdHorzSpacer)
            LikeReaction(
                baseNote = baseNote,
                grayTint = MaterialTheme.colorScheme.onSurface,
                accountViewModel = accountViewModel,
                nav,
            )
            Spacer(modifier = StdHorzSpacer)
            ZapReaction(
                baseNote = baseNote,
                grayTint = MaterialTheme.colorScheme.onSurface,
                accountViewModel = accountViewModel,
                nav = nav,
            )
        },
        onDescription = {
            card.description?.let {
                Spacer(modifier = StdVertSpacer)
                Row {
                    Text(
                        text = it,
                        color = MaterialTheme.colorScheme.placeholderText,
                        maxLines = 3,
                        overflow = TextOverflow.Ellipsis,
                        fontSize = 14.sp,
                    )
                }
            }
        },
        onBottomRow = {
            Spacer(modifier = StdVertSpacer)
            LoadModerators(card.moderators, baseNote, accountViewModel) { participantUsers ->
                if (participantUsers.isNotEmpty()) {
                    Gallery(participantUsers, accountViewModel)
                }
            }
        },
    )
}

@Composable
fun LoadModerators(
    moderators: ImmutableList<Participant>,
    baseNote: Note,
    accountViewModel: AccountViewModel,
    content: @Composable (ImmutableList<User>) -> Unit,
) {
    var participantUsers by remember {
        mutableStateOf<ImmutableList<User>>(
            persistentListOf(),
        )
    }

    LaunchedEffect(key1 = moderators) {
        launch(Dispatchers.IO) {
            val hosts =
                moderators.mapNotNull { part ->
                    if (part.key != baseNote.author?.pubkeyHex) {
                        LocalCache.checkGetOrCreateUser(part.key)
                    } else {
                        null
                    }
                }

            val followingKeySet = accountViewModel.account.liveDiscoveryFollowLists.value?.users
            val allParticipants =
                ParticipantListBuilder().followsThatParticipateOn(baseNote, followingKeySet).minus(hosts)

            val newParticipantUsers =
                if (followingKeySet == null) {
                    val allFollows = accountViewModel.account.userProfile().cachedFollowingKeySet()
                    val followingParticipants =
                        ParticipantListBuilder().followsThatParticipateOn(baseNote, allFollows).minus(hosts)

                    (hosts + followingParticipants + (allParticipants - followingParticipants))
                        .toImmutableList()
                } else {
                    (hosts + allParticipants).toImmutableList()
                }

            if (!equalImmutableLists(newParticipantUsers, participantUsers)) {
                participantUsers = newParticipantUsers
            }
        }
    }

    content(participantUsers)
}

@Composable
private fun LoadParticipants(
    participants: ImmutableList<Participant>,
    baseNote: Note,
    accountViewModel: AccountViewModel,
    inner: @Composable (ImmutableList<User>) -> Unit,
) {
    var participantUsers by remember {
        mutableStateOf<ImmutableList<User>>(
            persistentListOf(),
        )
    }

    LaunchedEffect(key1 = participants) {
        launch(Dispatchers.IO) {
            val hosts =
                participants.mapNotNull { part ->
                    if (part.key != baseNote.author?.pubkeyHex) {
                        LocalCache.checkGetOrCreateUser(part.key)
                    } else {
                        null
                    }
                }

            val hostsAuthor = hosts + (baseNote.author?.let { listOf(it) } ?: emptyList<User>())

            val followingKeySet = accountViewModel.account.liveDiscoveryFollowLists.value?.users

            val allParticipants =
                ParticipantListBuilder()
                    .followsThatParticipateOn(baseNote, followingKeySet)
                    .minus(hostsAuthor)

            val newParticipantUsers =
                if (followingKeySet == null) {
                    val allFollows = accountViewModel.account.userProfile().cachedFollowingKeySet()
                    val followingParticipants =
                        ParticipantListBuilder()
                            .followsThatParticipateOn(baseNote, allFollows)
                            .minus(hostsAuthor)

                    (hosts + followingParticipants + (allParticipants - followingParticipants))
                        .toImmutableList()
                } else {
                    (hosts + allParticipants).toImmutableList()
                }

            if (!equalImmutableLists(newParticipantUsers, participantUsers)) {
                participantUsers = newParticipantUsers
            }
        }
    }

    inner(participantUsers)
}

@Composable
fun RenderChannelThumb(
    baseNote: Note,
    accountViewModel: AccountViewModel,
    nav: (String) -> Unit,
) {
    val noteEvent = baseNote.event as? ChannelCreateEvent ?: return

    LoadChannel(baseChannelHex = baseNote.idHex, accountViewModel) {
        RenderChannelThumb(baseNote = baseNote, channel = it, accountViewModel, nav)
    }
}

@Composable
fun RenderChannelThumb(
    baseNote: Note,
    channel: Channel,
    accountViewModel: AccountViewModel,
    nav: (String) -> Unit,
) {
    val channelUpdates by channel.live.observeAsState()

    val name = remember(channelUpdates) { channelUpdates?.channel?.toBestDisplayName() ?: "" }
    val description = remember(channelUpdates) { channelUpdates?.channel?.summary() }
    val cover by
        remember(channelUpdates) {
            derivedStateOf { channelUpdates?.channel?.profilePicture()?.ifBlank { null } }
        }

    var participantUsers by
        remember(baseNote) {
            mutableStateOf<ImmutableList<User>>(
                persistentListOf(),
            )
        }

    LaunchedEffect(key1 = channelUpdates) {
        launch(Dispatchers.IO) {
            val followingKeySet = accountViewModel.account.liveDiscoveryFollowLists.value?.users
            val allParticipants =
                ParticipantListBuilder()
                    .followsThatParticipateOn(baseNote, followingKeySet)
                    .toImmutableList()

            val newParticipantUsers =
                if (followingKeySet == null) {
                    val allFollows = accountViewModel.account.userProfile().cachedFollowingKeySet()
                    val followingParticipants =
                        ParticipantListBuilder().followsThatParticipateOn(baseNote, allFollows).toList()

                    (followingParticipants + (allParticipants - followingParticipants)).toImmutableList()
                } else {
                    allParticipants.toImmutableList()
                }

            if (!equalImmutableLists(newParticipantUsers, participantUsers)) {
                participantUsers = newParticipantUsers
            }
        }
    }

    LeftPictureLayout(
        onImage = {
            cover?.let {
                Box(contentAlignment = BottomStart) {
                    AsyncImage(
                        model = it,
                        contentDescription = null,
                        contentScale = ContentScale.Crop,
                        modifier = Modifier.fillMaxSize().clip(QuoteBorder),
                    )
                }
            }
                ?: run { baseNote.author?.let { DisplayAuthorBanner(it) } }
        },
        onTitleRow = {
            Text(
                text = name,
                fontWeight = FontWeight.Bold,
                maxLines = 1,
                overflow = TextOverflow.Ellipsis,
                modifier = Modifier.weight(1f),
            )

            Spacer(modifier = StdHorzSpacer)
            LikeReaction(
                baseNote = baseNote,
                grayTint = MaterialTheme.colorScheme.onSurface,
                accountViewModel = accountViewModel,
                nav,
            )
            Spacer(modifier = StdHorzSpacer)
            ZapReaction(
                baseNote = baseNote,
                grayTint = MaterialTheme.colorScheme.onSurface,
                accountViewModel = accountViewModel,
                nav = nav,
            )
        },
        onDescription = {
            description?.let {
                Text(
                    text = it,
                    color = MaterialTheme.colorScheme.placeholderText,
                    maxLines = 3,
                    overflow = TextOverflow.Ellipsis,
                    fontSize = 14.sp,
                )
            }
        },
        onBottomRow = {
            if (participantUsers.isNotEmpty()) {
                Spacer(modifier = StdVertSpacer)
                Row { Gallery(participantUsers, accountViewModel) }
            }
        },
    )
}

@OptIn(ExperimentalLayoutApi::class)
@Composable
fun Gallery(
    users: ImmutableList<User>,
    accountViewModel: AccountViewModel,
) {
    FlowRow(verticalArrangement = Arrangement.Center) {
        users.take(6).forEach { ClickableUserPicture(it, Size35dp, accountViewModel) }

        if (users.size > 6) {
            Text(
                text = remember(users) { " + " + (showCount(users.size - 6)) },
                fontSize = 13.sp,
                color = MaterialTheme.colorScheme.onSurface,
            )
        }
    }
}

@Composable
fun DisplayAuthorBanner(author: User) {
    val picture by
        author
            .live()
            .metadata
            .map { it.user.info?.banner?.ifBlank { null } ?: it.user.info?.picture?.ifBlank { null } }
            .observeAsState()

    AsyncImage(
        model = picture,
        contentDescription = null,
        contentScale = ContentScale.Crop,
        modifier = Modifier.fillMaxSize().clip(QuoteBorder),
    )
}<|MERGE_RESOLUTION|>--- conflicted
+++ resolved
@@ -112,82 +112,6 @@
     accountViewModel: AccountViewModel,
     nav: (String) -> Unit,
 ) {
-<<<<<<< HEAD
-    val hasEvent by baseNote.live().hasEvent.observeAsState(baseNote.event != null)
-
-    Crossfade(targetState = hasEvent, label = "ChannelCardCompose") {
-        if (it) {
-            if (forceEventKind == null || baseNote.event?.kind() == forceEventKind) {
-                CheckHiddenChannelCardCompose(
-                    baseNote,
-                    routeForLastRead,
-                    modifier,
-                    parentBackgroundColor,
-                    showHidden,
-                    accountViewModel,
-                    nav,
-                )
-            }
-        } else {
-            LongPressToQuickAction(baseNote = baseNote, accountViewModel = accountViewModel, newPostViewModel = null) { showPopup,
-                ->
-                BlankNote(
-                    remember {
-                        modifier.combinedClickable(
-                            onClick = {},
-                            onLongClick = showPopup,
-                        )
-                    },
-                    false,
-                )
-            }
-        }
-    }
-}
-
-@Composable
-fun CheckHiddenChannelCardCompose(
-    note: Note,
-    routeForLastRead: String? = null,
-    modifier: Modifier = Modifier,
-    parentBackgroundColor: MutableState<Color>? = null,
-    showHidden: Boolean,
-    accountViewModel: AccountViewModel,
-    nav: (String) -> Unit,
-) {
-    if (showHidden) {
-        val state by remember {
-            mutableStateOf(
-                AccountViewModel.NoteComposeReportState(),
-            )
-        }
-
-        RenderChannelCardReportState(
-            state = state,
-            note = note,
-            routeForLastRead = routeForLastRead,
-            modifier = modifier,
-            parentBackgroundColor = parentBackgroundColor,
-            accountViewModel = accountViewModel,
-            nav = nav,
-        )
-    } else {
-        val isHidden by
-            accountViewModel.account.liveHiddenUsers
-                .map { note.isHiddenFor(it) }
-                .distinctUntilChanged()
-                .observeAsState(accountViewModel.isNoteHidden(note))
-
-        Crossfade(targetState = isHidden, label = "CheckHiddenChannelCardCompose") {
-            if (!it) {
-                LoadedChannelCardCompose(
-                    note,
-                    routeForLastRead,
-                    modifier,
-                    parentBackgroundColor,
-                    accountViewModel,
-                    nav,
-=======
     WatchNoteEvent(baseNote = baseNote, accountViewModel = accountViewModel) {
         if (forceEventKind == null || baseNote.event?.kind() == forceEventKind) {
             CheckHiddenFeedWatchBlockAndReport(
@@ -205,7 +129,6 @@
                     parentBackgroundColor = parentBackgroundColor,
                     accountViewModel = accountViewModel,
                     nav = nav,
->>>>>>> 27fbf1c1
                 )
             }
         }
