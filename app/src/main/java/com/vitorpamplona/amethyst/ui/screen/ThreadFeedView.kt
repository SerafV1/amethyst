--- conflicted
+++ resolved
@@ -56,8 +56,8 @@
 import com.vitorpamplona.amethyst.service.model.LongTextNoteEvent
 import com.vitorpamplona.amethyst.service.model.PollNoteEvent
 import com.vitorpamplona.amethyst.ui.components.ObserveDisplayNip05Status
-import com.vitorpamplona.amethyst.ui.components.TranslateableRichTextViewer
-<<<<<<< HEAD
+import com.vitorpamplona.amethyst.ui.components.TranslatableRichTextViewer
+import com.vitorpamplona.amethyst.ui.note.*
 import com.vitorpamplona.amethyst.ui.note.BadgeDisplay
 import com.vitorpamplona.amethyst.ui.note.BlankNote
 import com.vitorpamplona.amethyst.ui.note.DisplayFollowingHashtagsInPost
@@ -71,9 +71,6 @@
 import com.vitorpamplona.amethyst.ui.note.NoteUsernameDisplay
 import com.vitorpamplona.amethyst.ui.note.ReactionsRow
 import com.vitorpamplona.amethyst.ui.note.timeAgo
-=======
-import com.vitorpamplona.amethyst.ui.note.*
->>>>>>> 573cfa8b
 import com.vitorpamplona.amethyst.ui.screen.loggedIn.AccountViewModel
 import kotlinx.coroutines.delay
 
@@ -350,7 +347,7 @@
                         !noteForReports.hasAnyReports()
 
                     if (eventContent != null) {
-                        TranslateableRichTextViewer(
+                        TranslatableRichTextViewer(
                             eventContent,
                             canPreview,
                             Modifier.fillMaxWidth(),
@@ -360,9 +357,8 @@
                             navController
                         )
 
-<<<<<<< HEAD
                         DisplayUncitedHashtags(noteEvent, eventContent, navController)
-=======
+
                         if (noteEvent is PollNoteEvent) {
                             PollNote(
                                 note,
@@ -372,7 +368,6 @@
                                 navController
                             )
                         }
->>>>>>> 573cfa8b
                     }
 
                     ReactionsRow(note, accountViewModel)
