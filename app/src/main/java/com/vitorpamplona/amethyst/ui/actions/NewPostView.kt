/**
 * Copyright (c) 2024 Vitor Pamplona
 *
 * Permission is hereby granted, free of charge, to any person obtaining a copy of
 * this software and associated documentation files (the "Software"), to deal in
 * the Software without restriction, including without limitation the rights to use,
 * copy, modify, merge, publish, distribute, sublicense, and/or sell copies of the
 * Software, and to permit persons to whom the Software is furnished to do so,
 * subject to the following conditions:
 *
 * The above copyright notice and this permission notice shall be included in all
 * copies or substantial portions of the Software.
 *
 * THE SOFTWARE IS PROVIDED "AS IS", WITHOUT WARRANTY OF ANY KIND, EXPRESS OR
 * IMPLIED, INCLUDING BUT NOT LIMITED TO THE WARRANTIES OF MERCHANTABILITY, FITNESS
 * FOR A PARTICULAR PURPOSE AND NONINFRINGEMENT. IN NO EVENT SHALL THE AUTHORS OR
 * COPYRIGHT HOLDERS BE LIABLE FOR ANY CLAIM, DAMAGES OR OTHER LIABILITY, WHETHER IN
 * AN ACTION OF CONTRACT, TORT OR OTHERWISE, ARISING FROM, OUT OF OR IN CONNECTION
 * WITH THE SOFTWARE OR THE USE OR OTHER DEALINGS IN THE SOFTWARE.
 */
package com.vitorpamplona.amethyst.ui.actions

import android.Manifest
import android.graphics.Bitmap
import android.net.Uri
import android.os.Build
import android.util.Log
import android.util.Size
import android.widget.Toast
import androidx.compose.foundation.BorderStroke
import androidx.compose.foundation.Image
import androidx.compose.foundation.border
import androidx.compose.foundation.horizontalScroll
import androidx.compose.foundation.layout.Arrangement
import androidx.compose.foundation.layout.Box
import androidx.compose.foundation.layout.Column
import androidx.compose.foundation.layout.ExperimentalLayoutApi
import androidx.compose.foundation.layout.FlowRow
import androidx.compose.foundation.layout.PaddingValues
import androidx.compose.foundation.layout.Row
import androidx.compose.foundation.layout.Spacer
import androidx.compose.foundation.layout.WindowInsets
import androidx.compose.foundation.layout.fillMaxHeight
import androidx.compose.foundation.layout.fillMaxSize
import androidx.compose.foundation.layout.fillMaxWidth
import androidx.compose.foundation.layout.height
import androidx.compose.foundation.layout.heightIn
import androidx.compose.foundation.layout.imePadding
import androidx.compose.foundation.layout.padding
import androidx.compose.foundation.layout.size
import androidx.compose.foundation.layout.width
import androidx.compose.foundation.layout.windowInsetsPadding
import androidx.compose.foundation.rememberScrollState
import androidx.compose.foundation.selection.toggleable
import androidx.compose.foundation.shape.RoundedCornerShape
import androidx.compose.foundation.text.KeyboardOptions
import androidx.compose.foundation.verticalScroll
import androidx.compose.material.icons.Icons
import androidx.compose.material.icons.filled.ArrowForwardIos
import androidx.compose.material.icons.filled.Bolt
import androidx.compose.material.icons.filled.CurrencyBitcoin
import androidx.compose.material.icons.filled.LocationOff
import androidx.compose.material.icons.filled.LocationOn
import androidx.compose.material.icons.filled.Sell
import androidx.compose.material.icons.filled.ShowChart
import androidx.compose.material.icons.filled.Visibility
import androidx.compose.material.icons.filled.VisibilityOff
import androidx.compose.material.icons.outlined.ArrowForwardIos
import androidx.compose.material.icons.outlined.Bolt
import androidx.compose.material.icons.rounded.Warning
import androidx.compose.material3.Button
import androidx.compose.material3.ButtonDefaults
import androidx.compose.material3.Divider
import androidx.compose.material3.ExperimentalMaterial3Api
import androidx.compose.material3.Icon
import androidx.compose.material3.IconButton
import androidx.compose.material3.LocalTextStyle
import androidx.compose.material3.MaterialTheme
import androidx.compose.material3.OutlinedButton
import androidx.compose.material3.OutlinedTextField
import androidx.compose.material3.OutlinedTextFieldDefaults
import androidx.compose.material3.Scaffold
import androidx.compose.material3.Slider
import androidx.compose.material3.Surface
import androidx.compose.material3.Switch
import androidx.compose.material3.Text
import androidx.compose.material3.TopAppBar
import androidx.compose.material3.TopAppBarDefaults
import androidx.compose.runtime.Composable
import androidx.compose.runtime.DisposableEffect
import androidx.compose.runtime.LaunchedEffect
import androidx.compose.runtime.getValue
import androidx.compose.runtime.livedata.observeAsState
import androidx.compose.runtime.mutableStateOf
import androidx.compose.runtime.remember
import androidx.compose.runtime.rememberCoroutineScope
import androidx.compose.runtime.setValue
import androidx.compose.ui.Alignment
import androidx.compose.ui.Alignment.Companion.CenterVertically
import androidx.compose.ui.Modifier
import androidx.compose.ui.draw.clip
import androidx.compose.ui.focus.FocusRequester
import androidx.compose.ui.focus.focusRequester
import androidx.compose.ui.focus.onFocusChanged
import androidx.compose.ui.graphics.Color
import androidx.compose.ui.graphics.asImageBitmap
import androidx.compose.ui.layout.ContentScale
import androidx.compose.ui.platform.LocalContext
import androidx.compose.ui.platform.LocalSoftwareKeyboardController
import androidx.compose.ui.res.painterResource
import androidx.compose.ui.res.stringResource
import androidx.compose.ui.semantics.Role
import androidx.compose.ui.text.font.FontWeight
import androidx.compose.ui.text.input.KeyboardCapitalization
import androidx.compose.ui.text.input.KeyboardType
import androidx.compose.ui.text.input.TextFieldValue
import androidx.compose.ui.text.style.TextAlign
import androidx.compose.ui.text.style.TextDirection
import androidx.compose.ui.text.style.TextOverflow
import androidx.compose.ui.unit.dp
import androidx.compose.ui.unit.sp
import androidx.compose.ui.window.Dialog
import androidx.compose.ui.window.DialogProperties
import androidx.lifecycle.compose.collectAsStateWithLifecycle
import androidx.lifecycle.viewmodel.compose.viewModel
import coil.compose.AsyncImage
import com.fonfon.kgeohash.toGeoHash
import com.google.accompanist.permissions.ExperimentalPermissionsApi
import com.google.accompanist.permissions.isGranted
import com.google.accompanist.permissions.rememberPermissionState
import com.vitorpamplona.amethyst.LocalPreferences
import com.vitorpamplona.amethyst.R
<<<<<<< HEAD
import com.vitorpamplona.amethyst.model.LocalCache
=======
import com.vitorpamplona.amethyst.commons.RichTextParser
>>>>>>> d36efd6a
import com.vitorpamplona.amethyst.model.Note
import com.vitorpamplona.amethyst.model.User
import com.vitorpamplona.amethyst.service.Nip96MediaServers
import com.vitorpamplona.amethyst.service.NostrSearchEventOrUserDataSource
import com.vitorpamplona.amethyst.service.ReverseGeoLocationUtil
import com.vitorpamplona.amethyst.ui.components.BechLink
import com.vitorpamplona.amethyst.ui.components.CreateTextWithEmoji
import com.vitorpamplona.amethyst.ui.components.InvoiceRequest
import com.vitorpamplona.amethyst.ui.components.LoadUrlPreview
import com.vitorpamplona.amethyst.ui.components.VideoView
import com.vitorpamplona.amethyst.ui.components.ZapRaiserRequest
import com.vitorpamplona.amethyst.ui.note.BaseUserPicture
import com.vitorpamplona.amethyst.ui.note.CancelIcon
import com.vitorpamplona.amethyst.ui.note.CloseIcon
import com.vitorpamplona.amethyst.ui.note.NoteCompose
import com.vitorpamplona.amethyst.ui.note.PollIcon
import com.vitorpamplona.amethyst.ui.note.RegularPostIcon
import com.vitorpamplona.amethyst.ui.note.UsernameDisplay
import com.vitorpamplona.amethyst.ui.screen.loggedIn.AccountViewModel
import com.vitorpamplona.amethyst.ui.screen.loggedIn.MyTextField
import com.vitorpamplona.amethyst.ui.screen.loggedIn.ShowUserSuggestionList
import com.vitorpamplona.amethyst.ui.screen.loggedIn.TextSpinner
import com.vitorpamplona.amethyst.ui.screen.loggedIn.TitleExplainer
import com.vitorpamplona.amethyst.ui.theme.BitcoinOrange
import com.vitorpamplona.amethyst.ui.theme.ButtonBorder
import com.vitorpamplona.amethyst.ui.theme.DoubleHorzSpacer
import com.vitorpamplona.amethyst.ui.theme.Font14SP
import com.vitorpamplona.amethyst.ui.theme.QuoteBorder
import com.vitorpamplona.amethyst.ui.theme.Size10dp
import com.vitorpamplona.amethyst.ui.theme.Size18Modifier
import com.vitorpamplona.amethyst.ui.theme.Size55dp
import com.vitorpamplona.amethyst.ui.theme.Size5dp
import com.vitorpamplona.amethyst.ui.theme.StdHorzSpacer
import com.vitorpamplona.amethyst.ui.theme.StdVertSpacer
import com.vitorpamplona.amethyst.ui.theme.mediumImportanceLink
import com.vitorpamplona.amethyst.ui.theme.placeholderText
import com.vitorpamplona.amethyst.ui.theme.replyModifier
import com.vitorpamplona.amethyst.ui.theme.subtleBorder
import com.vitorpamplona.quartz.events.ClassifiedsEvent
import com.vitorpamplona.quartz.events.toImmutableListOfLists
import kotlinx.collections.immutable.ImmutableList
import kotlinx.collections.immutable.toImmutableList
import kotlinx.coroutines.CancellationException
import kotlinx.coroutines.Dispatchers
import kotlinx.coroutines.delay
import kotlinx.coroutines.flow.Flow
import kotlinx.coroutines.launch
import kotlinx.coroutines.withContext
import java.lang.Math.round

@OptIn(ExperimentalMaterial3Api::class)
@Composable
fun NewPostView(
    onClose: () -> Unit,
    baseReplyTo: Note? = null,
    quote: Note? = null,
    fork: Note? = null,
    enableMessageInterface: Boolean = false,
    accountViewModel: AccountViewModel,
    nav: (String) -> Unit,
) {
    val postViewModel: NewPostViewModel = viewModel()
    postViewModel.wantsDirectMessage = enableMessageInterface

    val context = LocalContext.current

    val scrollState = rememberScrollState()
    val scope = rememberCoroutineScope()
    var showRelaysDialog by remember { mutableStateOf(false) }
    var relayList = remember { accountViewModel.account.activeWriteRelays().toImmutableList() }

    LaunchedEffect(Unit) {
<<<<<<< HEAD
=======
        postViewModel.load(accountViewModel, baseReplyTo, quote, fork)

>>>>>>> d36efd6a
        launch(Dispatchers.IO) {
            val replyDraft = LocalPreferences.loadReplyDraft(accountViewModel.account)
            if (replyDraft.isNullOrBlank()) {
                postViewModel.load(accountViewModel, baseReplyTo, quote)
            } else {
                val note = LocalCache.checkGetOrCreateNote(replyDraft)
                if (note == null) {
                    postViewModel.load(accountViewModel, baseReplyTo, quote)
                } else {
                    postViewModel.load(accountViewModel, note, quote)
                }
            }

            postViewModel.imageUploadingError.collect { error ->
                withContext(Dispatchers.Main) { Toast.makeText(context, error, Toast.LENGTH_SHORT).show() }
            }
        }
    }

    DisposableEffect(Unit) {
        NostrSearchEventOrUserDataSource.start()

        onDispose {
            NostrSearchEventOrUserDataSource.clear()
            NostrSearchEventOrUserDataSource.stop()
        }
    }

    Dialog(
        onDismissRequest = { onClose() },
        properties =
            DialogProperties(
                usePlatformDefaultWidth = false,
                dismissOnClickOutside = false,
                decorFitsSystemWindows = false,
            ),
    ) {
        if (showRelaysDialog) {
            RelaySelectionDialog(
                preSelectedList = relayList,
                onClose = { showRelaysDialog = false },
                onPost = { relayList = it },
                accountViewModel = accountViewModel,
                nav = nav,
            )
        }

        Scaffold(
            topBar = {
                TopAppBar(
                    title = {
                        Row(
                            modifier = Modifier.fillMaxWidth(),
                            horizontalArrangement = Arrangement.SpaceBetween,
                            verticalAlignment = Alignment.CenterVertically,
                        ) {
                            Spacer(modifier = StdHorzSpacer)

                            Box {
                                IconButton(
                                    modifier = Modifier.align(Alignment.Center),
                                    onClick = { showRelaysDialog = true },
                                ) {
                                    Icon(
                                        painter = painterResource(R.drawable.relays),
                                        contentDescription = stringResource(id = R.string.relay_list_selector),
                                        modifier = Modifier.height(25.dp),
                                        tint = MaterialTheme.colorScheme.onBackground,
                                    )
                                }
                            }
                            PostButton(
                                onPost = {
                                    postViewModel.sendPost(relayList = relayList)
                                    scope.launch {
                                        delay(100)
                                        onClose()
                                    }
                                },
                                isActive = postViewModel.canPost(),
                            )
                        }
                    },
                    navigationIcon = {
                        Row {
                            Spacer(modifier = StdHorzSpacer)
                            CloseButton(
                                onPress = {
                                    postViewModel.cancel()
                                    scope.launch {
                                        delay(100)
                                        onClose()
                                    }
                                },
                            )
                        }
                    },
                    colors =
                        TopAppBarDefaults.topAppBarColors(
                            containerColor = MaterialTheme.colorScheme.surface,
                        ),
                )
            },
        ) { pad ->
            Surface(
                modifier =
                    Modifier
                        .padding(
                            start = Size10dp,
                            top = pad.calculateTopPadding(),
                            end = Size10dp,
                            bottom = pad.calculateBottomPadding(),
                        )
                        .fillMaxSize(),
            ) {
                Column(
                    modifier =
                        Modifier
                            .fillMaxWidth()
                            .fillMaxHeight(),
                ) {
                    Column(
                        modifier =
                            Modifier
                                .imePadding()
                                .weight(1f),
                    ) {
                        Row(
                            modifier =
                                Modifier
                                    .fillMaxWidth()
                                    .weight(1f),
                        ) {
                            Column(
                                modifier =
                                    Modifier
                                        .fillMaxWidth()
                                        .verticalScroll(scrollState),
                            ) {
                                postViewModel.originalNote?.let {
                                    Row(Modifier.heightIn(max = 200.dp)) {
                                        NoteCompose(
                                            baseNote = it,
                                            makeItShort = true,
                                            unPackReply = false,
                                            isQuotedNote = true,
                                            modifier = MaterialTheme.colorScheme.replyModifier,
                                            accountViewModel = accountViewModel,
                                            nav = nav,
                                        )
                                        Spacer(modifier = StdVertSpacer)
                                    }
                                }

                                Row {
                                    Notifying(postViewModel.pTags?.toImmutableList()) {
                                        postViewModel.removeFromReplyList(it)
                                    }
                                }

                                if (enableMessageInterface) {
                                    Row(
                                        verticalAlignment = Alignment.CenterVertically,
                                        modifier = Modifier.padding(vertical = Size5dp, horizontal = Size10dp),
                                    ) {
                                        SendDirectMessageTo(postViewModel = postViewModel)
                                    }
                                }

                                if (postViewModel.wantsProduct) {
                                    Row(
                                        verticalAlignment = Alignment.CenterVertically,
                                        modifier = Modifier.padding(vertical = Size5dp, horizontal = Size10dp),
                                    ) {
                                        SellProduct(postViewModel = postViewModel)
                                    }
                                }

                                MessageField(postViewModel)

                                if (postViewModel.wantsPoll) {
                                    Row(
                                        verticalAlignment = Alignment.CenterVertically,
                                        modifier = Modifier.padding(vertical = Size5dp, horizontal = Size10dp),
                                    ) {
                                        PollField(postViewModel)
                                    }
                                }

                                val myUrlPreview = postViewModel.urlPreview
                                if (myUrlPreview != null) {
                                    Row(modifier = Modifier.padding(vertical = Size5dp, horizontal = Size10dp)) {
                                        if (RichTextParser.isValidURL(myUrlPreview)) {
                                            if (RichTextParser.isImageUrl(myUrlPreview)) {
                                                AsyncImage(
                                                    model = myUrlPreview,
                                                    contentDescription = myUrlPreview,
                                                    contentScale = ContentScale.FillWidth,
                                                    modifier =
                                                        Modifier
                                                            .padding(top = 4.dp)
                                                            .fillMaxWidth()
                                                            .clip(shape = QuoteBorder)
                                                            .border(
                                                                1.dp,
                                                                MaterialTheme.colorScheme.subtleBorder,
                                                                QuoteBorder,
                                                            ),
                                                )
                                            } else if (RichTextParser.isVideoUrl(myUrlPreview)) {
                                                VideoView(
                                                    myUrlPreview,
                                                    roundedCorner = true,
                                                    accountViewModel = accountViewModel,
                                                )
                                            } else {
                                                LoadUrlPreview(myUrlPreview, myUrlPreview, accountViewModel)
                                            }
                                        } else if (RichTextParser.startsWithNIP19Scheme(myUrlPreview)) {
                                            val bgColor = MaterialTheme.colorScheme.background
                                            val backgroundColor = remember { mutableStateOf(bgColor) }

                                            BechLink(
                                                myUrlPreview,
                                                true,
                                                backgroundColor,
                                                accountViewModel,
                                                nav,
                                            )
                                        } else if (RichTextParser.isUrlWithoutScheme(myUrlPreview)) {
                                            LoadUrlPreview("https://$myUrlPreview", myUrlPreview, accountViewModel)
                                        }
                                    }
                                }

                                if (postViewModel.wantsToMarkAsSensitive) {
                                    Row(
                                        verticalAlignment = Alignment.CenterVertically,
                                        modifier = Modifier.padding(vertical = Size5dp, horizontal = Size10dp),
                                    ) {
                                        ContentSensitivityExplainer(postViewModel)
                                    }
                                }

                                if (postViewModel.wantsToAddGeoHash) {
                                    Row(
                                        verticalAlignment = Alignment.CenterVertically,
                                        modifier = Modifier.padding(vertical = Size5dp, horizontal = Size10dp),
                                    ) {
                                        LocationAsHash(postViewModel)
                                    }
                                }

                                if (postViewModel.wantsForwardZapTo) {
                                    Row(
                                        verticalAlignment = Alignment.CenterVertically,
                                        modifier = Modifier.padding(top = Size5dp, bottom = Size5dp, start = Size10dp),
                                    ) {
                                        FowardZapTo(postViewModel, accountViewModel)
                                    }
                                }

                                val url = postViewModel.contentToAddUrl
                                if (url != null) {
                                    Row(
                                        verticalAlignment = Alignment.CenterVertically,
                                        modifier = Modifier.padding(vertical = Size5dp, horizontal = Size10dp),
                                    ) {
                                        ImageVideoDescription(
                                            url,
                                            accountViewModel.account.defaultFileServer,
                                            onAdd = { alt, server, sensitiveContent ->
                                                postViewModel.upload(url, alt, sensitiveContent, false, server, context)
                                                if (!server.isNip95) {
                                                    accountViewModel.account.changeDefaultFileServer(server.server)
                                                }
                                            },
                                            onCancel = { postViewModel.contentToAddUrl = null },
                                            onError = { scope.launch { postViewModel.imageUploadingError.emit(it) } },
                                            accountViewModel = accountViewModel,
                                        )
                                    }
                                }

                                val user = postViewModel.account?.userProfile()
                                val lud16 = user?.info?.lnAddress()

                                if (lud16 != null && postViewModel.wantsInvoice) {
                                    Row(
                                        verticalAlignment = Alignment.CenterVertically,
                                        modifier = Modifier.padding(vertical = Size5dp, horizontal = Size10dp),
                                    ) {
                                        Column(Modifier.fillMaxWidth()) {
                                            InvoiceRequest(
                                                lud16,
                                                user.pubkeyHex,
                                                accountViewModel.account,
                                                stringResource(id = R.string.lightning_invoice),
                                                stringResource(id = R.string.lightning_create_and_add_invoice),
                                                onSuccess = {
                                                    postViewModel.message =
                                                        TextFieldValue(postViewModel.message.text + "\n\n" + it)
                                                    postViewModel.wantsInvoice = false
                                                },
                                                onClose = { postViewModel.wantsInvoice = false },
                                                onError = { title, message -> accountViewModel.toast(title, message) },
                                            )
                                        }
                                    }
                                }

                                if (lud16 != null && postViewModel.wantsZapraiser) {
                                    Row(
                                        verticalAlignment = Alignment.CenterVertically,
                                        modifier = Modifier.padding(vertical = Size5dp, horizontal = Size10dp),
                                    ) {
                                        ZapRaiserRequest(
                                            stringResource(id = R.string.zapraiser),
                                            postViewModel,
                                        )
                                    }
                                }
                            }
                        }

                        ShowUserSuggestionList(
                            postViewModel,
                            accountViewModel,
                            modifier = Modifier.heightIn(0.dp, 300.dp),
                        )

                        BottomRowActions(postViewModel)
                    }
                }
            }
        }
    }
}

@Composable
private fun BottomRowActions(postViewModel: NewPostViewModel) {
    val scrollState = rememberScrollState()

    Row(
        modifier =
            Modifier
                .horizontalScroll(scrollState)
                .fillMaxWidth()
                .height(50.dp),
        verticalAlignment = CenterVertically,
    ) {
        UploadFromGallery(
            isUploading = postViewModel.isUploadingImage,
            tint = MaterialTheme.colorScheme.onBackground,
            modifier = Modifier,
        ) {
            postViewModel.selectImage(it)
        }

        if (postViewModel.canUsePoll) {
            // These should be hashtag recommendations the user selects in the future.
            // val hashtag = stringResource(R.string.poll_hashtag)
            // postViewModel.includePollHashtagInMessage(postViewModel.wantsPoll, hashtag)
            AddPollButton(postViewModel.wantsPoll) {
                postViewModel.wantsPoll = !postViewModel.wantsPoll
                if (postViewModel.wantsPoll) {
                    postViewModel.wantsProduct = false
                }
            }
        }

        AddClassifiedsButton(postViewModel) {
            postViewModel.wantsProduct = !postViewModel.wantsProduct
            if (postViewModel.wantsProduct) {
                postViewModel.wantsPoll = false
            }
        }

        if (postViewModel.canAddInvoice) {
            AddLnInvoiceButton(postViewModel.wantsInvoice) {
                postViewModel.wantsInvoice = !postViewModel.wantsInvoice
            }
        }

        if (postViewModel.canAddZapRaiser) {
            AddZapraiserButton(postViewModel.wantsZapraiser) {
                postViewModel.wantsZapraiser = !postViewModel.wantsZapraiser
            }
        }

        MarkAsSensitive(postViewModel) {
            postViewModel.wantsToMarkAsSensitive = !postViewModel.wantsToMarkAsSensitive
        }

        AddGeoHash(postViewModel) {
            postViewModel.wantsToAddGeoHash = !postViewModel.wantsToAddGeoHash
        }

        ForwardZapTo(postViewModel) {
            postViewModel.wantsForwardZapTo = !postViewModel.wantsForwardZapTo
        }
    }
}

@Composable
private fun PollField(postViewModel: NewPostViewModel) {
    Column(
        modifier = Modifier.fillMaxWidth(),
    ) {
        postViewModel.pollOptions.values.forEachIndexed { index, _ ->
            NewPollOption(postViewModel, index)
        }

        NewPollVoteValueRange(postViewModel)

        Button(
            onClick = { postViewModel.pollOptions[postViewModel.pollOptions.size] = "" },
            border =
                BorderStroke(
                    1.dp,
                    MaterialTheme.colorScheme.placeholderText,
                ),
            colors =
                ButtonDefaults.outlinedButtonColors(
                    containerColor = MaterialTheme.colorScheme.placeholderText,
                ),
        ) {
            Image(
                painterResource(id = android.R.drawable.ic_input_add),
                contentDescription = "Add poll option button",
                modifier = Size18Modifier,
            )
        }
    }
}

@Composable
private fun MessageField(postViewModel: NewPostViewModel) {
    val focusRequester = remember { FocusRequester() }
    val keyboardController = LocalSoftwareKeyboardController.current

    LaunchedEffect(Unit) {
        launch {
            delay(200)
            focusRequester.requestFocus()
        }
    }

    OutlinedTextField(
        value = postViewModel.message,
        onValueChange = { postViewModel.updateMessage(it) },
        keyboardOptions =
            KeyboardOptions.Default.copy(
                capitalization = KeyboardCapitalization.Sentences,
            ),
        modifier =
            Modifier
                .fillMaxWidth()
                .border(
                    width = 1.dp,
                    color = MaterialTheme.colorScheme.surface,
                    shape = RoundedCornerShape(8.dp),
                )
                .focusRequester(focusRequester)
                .onFocusChanged {
                    if (it.isFocused) {
                        keyboardController?.show()
                    }
                },
        placeholder = {
            Text(
                text =
                    if (postViewModel.wantsProduct) {
                        stringResource(R.string.description)
                    } else {
                        stringResource(R.string.what_s_on_your_mind)
                    },
                color = MaterialTheme.colorScheme.placeholderText,
            )
        },
        colors =
            OutlinedTextFieldDefaults.colors(
                focusedBorderColor = Color.Transparent,
                unfocusedBorderColor = Color.Transparent,
            ),
        visualTransformation = UrlUserTagTransformation(MaterialTheme.colorScheme.primary),
        textStyle = LocalTextStyle.current.copy(textDirection = TextDirection.Content),
    )
}

@Composable
fun ContentSensitivityExplainer(postViewModel: NewPostViewModel) {
    Column(
        modifier = Modifier.fillMaxWidth(),
    ) {
        Row(
            verticalAlignment = Alignment.CenterVertically,
            modifier =
                Modifier
                    .fillMaxWidth()
                    .padding(bottom = 10.dp),
        ) {
            Box(
                Modifier
                    .height(20.dp)
                    .width(25.dp),
            ) {
                Icon(
                    imageVector = Icons.Default.VisibilityOff,
                    contentDescription = stringResource(id = R.string.content_warning),
                    modifier =
                        Modifier
                            .size(18.dp)
                            .align(Alignment.BottomStart),
                    tint = Color.Red,
                )
                Icon(
                    imageVector = Icons.Rounded.Warning,
                    contentDescription = stringResource(id = R.string.content_warning),
                    modifier =
                        Modifier
                            .size(10.dp)
                            .align(Alignment.TopEnd),
                    tint = Color.Yellow,
                )
            }

            Text(
                text = stringResource(R.string.add_sensitive_content_label),
                fontSize = 20.sp,
                fontWeight = FontWeight.W500,
                modifier = Modifier.padding(start = 10.dp),
            )
        }

        Divider()

        Text(
            text = stringResource(R.string.add_sensitive_content_explainer),
            color = MaterialTheme.colorScheme.placeholderText,
            modifier = Modifier.padding(vertical = 10.dp),
        )
    }
}

@Composable
fun SendDirectMessageTo(postViewModel: NewPostViewModel) {
    Column(
        modifier = Modifier.fillMaxWidth(),
    ) {
        Row(
            verticalAlignment = Alignment.CenterVertically,
            modifier = Modifier.fillMaxWidth(),
        ) {
            Text(
                text = stringResource(R.string.messages_new_message_to),
                fontSize = Font14SP,
                fontWeight = FontWeight.W500,
            )

            MyTextField(
                value = postViewModel.toUsers,
                onValueChange = { postViewModel.updateToUsers(it) },
                modifier = Modifier.fillMaxWidth(),
                placeholder = {
                    Text(
                        text = stringResource(R.string.messages_new_message_to_caption),
                        color = MaterialTheme.colorScheme.placeholderText,
                    )
                },
                visualTransformation =
                    UrlUserTagTransformation(
                        MaterialTheme.colorScheme.primary,
                    ),
                colors =
                    OutlinedTextFieldDefaults.colors(
                        unfocusedBorderColor = Color.Transparent,
                        focusedBorderColor = Color.Transparent,
                    ),
            )
        }

        Divider()

        Row(
            verticalAlignment = Alignment.CenterVertically,
            modifier = Modifier.fillMaxWidth(),
        ) {
            Text(
                text = stringResource(R.string.messages_new_message_subject),
                fontSize = Font14SP,
                fontWeight = FontWeight.W500,
            )

            MyTextField(
                value = postViewModel.subject,
                onValueChange = { postViewModel.updateSubject(it) },
                modifier = Modifier.fillMaxWidth(),
                placeholder = {
                    Text(
                        text = stringResource(R.string.messages_new_message_subject_caption),
                        color = MaterialTheme.colorScheme.placeholderText,
                    )
                },
                visualTransformation =
                    UrlUserTagTransformation(
                        MaterialTheme.colorScheme.primary,
                    ),
                colors =
                    OutlinedTextFieldDefaults.colors(
                        unfocusedBorderColor = Color.Transparent,
                        focusedBorderColor = Color.Transparent,
                    ),
            )
        }

        Divider()
    }
}

@Composable
fun SellProduct(postViewModel: NewPostViewModel) {
    Column(
        modifier = Modifier.fillMaxWidth(),
    ) {
        Row(
            verticalAlignment = Alignment.CenterVertically,
            modifier = Modifier.fillMaxWidth(),
        ) {
            Text(
                text = stringResource(R.string.classifieds_title),
                fontSize = Font14SP,
                fontWeight = FontWeight.W500,
            )

            MyTextField(
                value = postViewModel.title,
                onValueChange = { postViewModel.title = it },
                modifier = Modifier.fillMaxWidth(),
                placeholder = {
                    Text(
                        text = stringResource(R.string.classifieds_title_placeholder),
                        color = MaterialTheme.colorScheme.placeholderText,
                    )
                },
                visualTransformation =
                    UrlUserTagTransformation(
                        MaterialTheme.colorScheme.primary,
                    ),
                colors =
                    OutlinedTextFieldDefaults.colors(
                        unfocusedBorderColor = Color.Transparent,
                        focusedBorderColor = Color.Transparent,
                    ),
            )
        }

        Divider()

        Row(
            verticalAlignment = Alignment.CenterVertically,
            modifier = Modifier.fillMaxWidth(),
        ) {
            Text(
                text = stringResource(R.string.classifieds_price),
                fontSize = Font14SP,
                fontWeight = FontWeight.W500,
            )

            MyTextField(
                modifier = Modifier.fillMaxWidth(),
                value = postViewModel.price,
                onValueChange = {
                    runCatching {
                        if (it.text.isEmpty()) {
                            postViewModel.price = TextFieldValue("")
                        } else if (it.text.toLongOrNull() != null) {
                            postViewModel.price = it
                        }
                    }
                },
                placeholder = {
                    Text(
                        text = "1000",
                        color = MaterialTheme.colorScheme.placeholderText,
                    )
                },
                keyboardOptions =
                    KeyboardOptions.Default.copy(
                        keyboardType = KeyboardType.Number,
                    ),
                singleLine = true,
                colors =
                    OutlinedTextFieldDefaults.colors(
                        unfocusedBorderColor = Color.Transparent,
                        focusedBorderColor = Color.Transparent,
                    ),
            )
        }

        Divider()

        Row(
            verticalAlignment = Alignment.CenterVertically,
            modifier = Modifier.fillMaxWidth(),
        ) {
            Text(
                text = stringResource(R.string.classifieds_condition),
                fontSize = Font14SP,
                fontWeight = FontWeight.W500,
            )

            val conditionTypes =
                listOf(
                    Triple(
                        ClassifiedsEvent.CONDITION.NEW,
                        stringResource(id = R.string.classifieds_condition_new),
                        stringResource(id = R.string.classifieds_condition_new_explainer),
                    ),
                    Triple(
                        ClassifiedsEvent.CONDITION.USED_LIKE_NEW,
                        stringResource(id = R.string.classifieds_condition_like_new),
                        stringResource(id = R.string.classifieds_condition_like_new_explainer),
                    ),
                    Triple(
                        ClassifiedsEvent.CONDITION.USED_GOOD,
                        stringResource(id = R.string.classifieds_condition_good),
                        stringResource(id = R.string.classifieds_condition_good_explainer),
                    ),
                    Triple(
                        ClassifiedsEvent.CONDITION.USED_FAIR,
                        stringResource(id = R.string.classifieds_condition_fair),
                        stringResource(id = R.string.classifieds_condition_fair_explainer),
                    ),
                )

            val conditionOptions =
                remember {
                    conditionTypes.map { TitleExplainer(it.second, it.third) }.toImmutableList()
                }

            TextSpinner(
                placeholder = conditionTypes.filter { it.first == postViewModel.condition }.first().second,
                options = conditionOptions,
                onSelect = { postViewModel.condition = conditionTypes[it].first },
                modifier =
                    Modifier
                        .weight(1f)
                        .padding(end = 5.dp, bottom = 1.dp),
            ) { currentOption, modifier ->
                MyTextField(
                    value = TextFieldValue(currentOption),
                    onValueChange = {},
                    readOnly = true,
                    modifier = modifier,
                    singleLine = true,
                    colors =
                        OutlinedTextFieldDefaults.colors(
                            unfocusedBorderColor = Color.Transparent,
                            focusedBorderColor = Color.Transparent,
                        ),
                )
            }
        }

        Divider()

        Row(
            verticalAlignment = Alignment.CenterVertically,
            modifier = Modifier.fillMaxWidth(),
        ) {
            Text(
                text = stringResource(R.string.classifieds_category),
                fontSize = Font14SP,
                fontWeight = FontWeight.W500,
            )

            val categoryList =
                listOf(
                    R.string.classifieds_category_clothing,
                    R.string.classifieds_category_accessories,
                    R.string.classifieds_category_electronics,
                    R.string.classifieds_category_furniture,
                    R.string.classifieds_category_collectibles,
                    R.string.classifieds_category_books,
                    R.string.classifieds_category_pets,
                    R.string.classifieds_category_sports,
                    R.string.classifieds_category_fitness,
                    R.string.classifieds_category_art,
                    R.string.classifieds_category_crafts,
                    R.string.classifieds_category_home,
                    R.string.classifieds_category_office,
                    R.string.classifieds_category_food,
                    R.string.classifieds_category_misc,
                    R.string.classifieds_category_other,
                )

            val categoryTypes = categoryList.map { Triple(it, stringResource(id = it), null) }

            val categoryOptions =
                remember {
                    categoryTypes.map { TitleExplainer(it.second, null) }.toImmutableList()
                }
            TextSpinner(
                placeholder =
                    categoryTypes.filter { it.second == postViewModel.category.text }.firstOrNull()?.second
                        ?: "",
                options = categoryOptions,
                onSelect = { postViewModel.category = TextFieldValue(categoryTypes[it].second) },
                modifier =
                    Modifier
                        .weight(1f)
                        .padding(end = 5.dp, bottom = 1.dp),
            ) { currentOption, modifier ->
                MyTextField(
                    value = TextFieldValue(currentOption),
                    onValueChange = {},
                    readOnly = true,
                    modifier = modifier,
                    singleLine = true,
                    colors =
                        OutlinedTextFieldDefaults.colors(
                            unfocusedBorderColor = Color.Transparent,
                            focusedBorderColor = Color.Transparent,
                        ),
                )
            }
        }

        Divider()

        Row(
            verticalAlignment = Alignment.CenterVertically,
            modifier = Modifier.fillMaxWidth(),
        ) {
            Text(
                text = stringResource(R.string.classifieds_location),
                fontSize = Font14SP,
                fontWeight = FontWeight.W500,
            )

            MyTextField(
                value = postViewModel.locationText,
                onValueChange = { postViewModel.locationText = it },
                modifier = Modifier.fillMaxWidth(),
                placeholder = {
                    Text(
                        text = stringResource(R.string.classifieds_location_placeholder),
                        color = MaterialTheme.colorScheme.placeholderText,
                    )
                },
                visualTransformation =
                    UrlUserTagTransformation(
                        MaterialTheme.colorScheme.primary,
                    ),
                colors =
                    OutlinedTextFieldDefaults.colors(
                        unfocusedBorderColor = Color.Transparent,
                        focusedBorderColor = Color.Transparent,
                    ),
            )
        }

        Divider()
    }
}

@Composable
fun FowardZapTo(
    postViewModel: NewPostViewModel,
    accountViewModel: AccountViewModel,
) {
    Column(
        modifier = Modifier.fillMaxWidth(),
    ) {
        Row(
            verticalAlignment = Alignment.CenterVertically,
            modifier =
                Modifier
                    .fillMaxWidth()
                    .padding(bottom = 10.dp),
        ) {
            Box(
                Modifier
                    .height(20.dp)
                    .width(25.dp),
            ) {
                Icon(
                    imageVector = Icons.Outlined.Bolt,
                    contentDescription = stringResource(id = R.string.zaps),
                    modifier =
                        Modifier
                            .size(20.dp)
                            .align(Alignment.CenterStart),
                    tint = BitcoinOrange,
                )
                Icon(
                    imageVector = Icons.Outlined.ArrowForwardIos,
                    contentDescription = stringResource(id = R.string.zaps),
                    modifier =
                        Modifier
                            .size(13.dp)
                            .align(Alignment.CenterEnd),
                    tint = BitcoinOrange,
                )
            }

            Text(
                text = stringResource(R.string.zap_split_title),
                fontSize = 20.sp,
                fontWeight = FontWeight.W500,
                modifier = Modifier.padding(start = 10.dp),
            )
        }

        Divider()

        Text(
            text = stringResource(R.string.zap_split_explainer),
            color = MaterialTheme.colorScheme.placeholderText,
            modifier = Modifier.padding(vertical = 10.dp),
        )

        postViewModel.forwardZapTo.items.forEachIndexed { index, splitItem ->
            Row(
                verticalAlignment = Alignment.CenterVertically,
                modifier = Modifier.padding(vertical = Size10dp),
            ) {
                BaseUserPicture(splitItem.key, Size55dp, accountViewModel = accountViewModel)

                Spacer(modifier = DoubleHorzSpacer)

                Column(modifier = Modifier.weight(1f)) {
                    UsernameDisplay(splitItem.key, showPlayButton = false)
                    Text(
                        text = String.format("%.0f%%", splitItem.percentage * 100),
                        maxLines = 1,
                        overflow = TextOverflow.Ellipsis,
                        fontWeight = FontWeight.Bold,
                        fontSize = 18.sp,
                    )
                }

                Spacer(modifier = DoubleHorzSpacer)

                Slider(
                    value = splitItem.percentage,
                    onValueChange = { sliderValue ->
                        val rounded = (round(sliderValue * 20)) / 20.0f
                        postViewModel.updateZapPercentage(index, rounded)
                    },
                    modifier = Modifier.weight(1.5f),
                )
            }
        }

        OutlinedTextField(
            value = postViewModel.forwardZapToEditting,
            onValueChange = { postViewModel.updateZapForwardTo(it) },
            label = { Text(text = stringResource(R.string.zap_split_search_and_add_user)) },
            modifier = Modifier.fillMaxWidth(),
            placeholder = {
                Text(
                    text = stringResource(R.string.zap_split_search_and_add_user_placeholder),
                    color = MaterialTheme.colorScheme.placeholderText,
                )
            },
            singleLine = true,
            visualTransformation =
                UrlUserTagTransformation(
                    MaterialTheme.colorScheme.primary,
                ),
            textStyle = LocalTextStyle.current.copy(textDirection = TextDirection.Content),
        )
    }
}

@OptIn(ExperimentalPermissionsApi::class)
@Composable
fun LocationAsHash(postViewModel: NewPostViewModel) {
    val context = LocalContext.current

    val locationPermissionState =
        rememberPermissionState(
            Manifest.permission.ACCESS_COARSE_LOCATION,
        )

    if (locationPermissionState.status.isGranted) {
        var locationDescriptionFlow by remember(postViewModel) { mutableStateOf<Flow<String>?>(null) }

        DisposableEffect(key1 = Unit) {
            postViewModel.startLocation(context = context)
            locationDescriptionFlow = postViewModel.location

            onDispose { postViewModel.stopLocation() }
        }

        Column(
            modifier = Modifier.fillMaxWidth(),
        ) {
            Row(
                verticalAlignment = Alignment.CenterVertically,
                modifier =
                    Modifier
                        .fillMaxWidth()
                        .padding(bottom = 10.dp),
            ) {
                Box(
                    Modifier
                        .height(20.dp)
                        .width(20.dp),
                ) {
                    Icon(
                        imageVector = Icons.Default.LocationOn,
                        null,
                        modifier = Modifier.size(20.dp),
                        tint = MaterialTheme.colorScheme.primary,
                    )
                }

                Text(
                    text = stringResource(R.string.geohash_title),
                    fontSize = 20.sp,
                    fontWeight = FontWeight.W500,
                    modifier = Modifier.padding(start = 10.dp),
                )

                locationDescriptionFlow?.let { geoLocation -> DisplayLocationObserver(geoLocation) }
            }

            Divider()

            Text(
                text = stringResource(R.string.geohash_explainer),
                color = MaterialTheme.colorScheme.placeholderText,
                modifier = Modifier.padding(vertical = 10.dp),
            )
        }
    } else {
        LaunchedEffect(locationPermissionState) { locationPermissionState.launchPermissionRequest() }
    }
}

@Composable
fun DisplayLocationObserver(geoLocation: Flow<String>) {
    val location by geoLocation.collectAsStateWithLifecycle(null)

    location?.let { DisplayLocationInTitle(geohash = it) }
}

@Composable
fun DisplayLocationInTitle(geohash: String) {
    val context = LocalContext.current

    var cityName by remember(geohash) { mutableStateOf<String>(geohash) }

    LaunchedEffect(key1 = geohash) {
        launch(Dispatchers.IO) {
            val newCityName =
                ReverseGeoLocationUtil().execute(geohash.toGeoHash().toLocation(), context)?.ifBlank {
                    null
                }

            if (newCityName != null && newCityName != cityName) {
                cityName = newCityName
            }
        }
    }

    if (geohash != "s0000") {
        Text(
            text = cityName,
            fontSize = 20.sp,
            fontWeight = FontWeight.W500,
            modifier = Modifier.padding(start = Size5dp),
        )
    } else {
        Spacer(modifier = StdHorzSpacer)
        LoadingAnimation()
    }
}

@OptIn(ExperimentalLayoutApi::class)
@Composable
fun Notifying(
    baseMentions: ImmutableList<User>?,
    onClick: (User) -> Unit,
) {
    val mentions = baseMentions?.toSet()

    FlowRow(horizontalArrangement = Arrangement.spacedBy(5.dp)) {
        if (!mentions.isNullOrEmpty()) {
            Text(
                stringResource(R.string.reply_notify),
                fontWeight = FontWeight.Bold,
                color = MaterialTheme.colorScheme.placeholderText,
                modifier = Modifier.align(CenterVertically),
            )

            mentions.forEachIndexed { idx, user ->
                val innerUserState by user.live().metadata.observeAsState()
                innerUserState?.user?.let { myUser ->
                    val tags =
                        remember(innerUserState) { myUser.info?.latestMetadata?.tags?.toImmutableListOfLists() }

                    Button(
                        shape = ButtonBorder,
                        colors =
                            ButtonDefaults.buttonColors(
                                containerColor = MaterialTheme.colorScheme.mediumImportanceLink,
                            ),
                        onClick = { onClick(myUser) },
                    ) {
                        CreateTextWithEmoji(
                            text = remember(innerUserState) { "✖ ${myUser.toBestDisplayName()}" },
                            tags = tags,
                            color = Color.White,
                            textAlign = TextAlign.Center,
                        )
                    }
                }
            }
        }
    }
}

@Composable
private fun AddPollButton(
    isPollActive: Boolean,
    onClick: () -> Unit,
) {
    IconButton(
        onClick = { onClick() },
    ) {
        if (!isPollActive) {
            PollIcon()
        } else {
            RegularPostIcon()
        }
    }
}

@Composable
private fun AddZapraiserButton(
    isLnInvoiceActive: Boolean,
    onClick: () -> Unit,
) {
    IconButton(
        onClick = { onClick() },
    ) {
        Box(
            Modifier
                .height(20.dp)
                .width(25.dp),
        ) {
            if (!isLnInvoiceActive) {
                Icon(
                    imageVector = Icons.Default.ShowChart,
                    null,
                    modifier =
                        Modifier
                            .size(20.dp)
                            .align(Alignment.TopStart),
                    tint = MaterialTheme.colorScheme.onBackground,
                )
                Icon(
                    imageVector = Icons.Default.Bolt,
                    contentDescription = stringResource(R.string.add_zapraiser),
                    modifier =
                        Modifier
                            .size(13.dp)
                            .align(Alignment.BottomEnd),
                    tint = MaterialTheme.colorScheme.onBackground,
                )
            } else {
                Icon(
                    imageVector = Icons.Default.ShowChart,
                    null,
                    modifier =
                        Modifier
                            .size(20.dp)
                            .align(Alignment.TopStart),
                    tint = BitcoinOrange,
                )
                Icon(
                    imageVector = Icons.Default.Bolt,
                    contentDescription = stringResource(R.string.cancel_zapraiser),
                    modifier =
                        Modifier
                            .size(13.dp)
                            .align(Alignment.BottomEnd),
                    tint = BitcoinOrange,
                )
            }
        }
    }
}

@Composable
fun AddGeoHash(
    postViewModel: NewPostViewModel,
    onClick: () -> Unit,
) {
    IconButton(
        onClick = { onClick() },
    ) {
        if (!postViewModel.wantsToAddGeoHash) {
            Icon(
                imageVector = Icons.Default.LocationOff,
                contentDescription = stringResource(id = R.string.add_location),
                modifier = Modifier.size(20.dp),
                tint = MaterialTheme.colorScheme.onBackground,
            )
        } else {
            Icon(
                imageVector = Icons.Default.LocationOn,
                contentDescription = stringResource(id = R.string.remove_location),
                modifier = Modifier.size(20.dp),
                tint = MaterialTheme.colorScheme.primary,
            )
        }
    }
}

@Composable
private fun AddLnInvoiceButton(
    isLnInvoiceActive: Boolean,
    onClick: () -> Unit,
) {
    IconButton(
        onClick = { onClick() },
    ) {
        if (!isLnInvoiceActive) {
            Icon(
                imageVector = Icons.Default.CurrencyBitcoin,
                contentDescription = stringResource(id = R.string.add_bitcoin_invoice),
                modifier = Modifier.size(20.dp),
                tint = MaterialTheme.colorScheme.onBackground,
            )
        } else {
            Icon(
                imageVector = Icons.Default.CurrencyBitcoin,
                contentDescription = stringResource(id = R.string.cancel_bitcoin_invoice),
                modifier = Modifier.size(20.dp),
                tint = BitcoinOrange,
            )
        }
    }
}

@Composable
private fun ForwardZapTo(
    postViewModel: NewPostViewModel,
    onClick: () -> Unit,
) {
    IconButton(
        onClick = { onClick() },
    ) {
        Box(
            Modifier
                .height(20.dp)
                .width(25.dp),
        ) {
            if (!postViewModel.wantsForwardZapTo) {
                Icon(
                    imageVector = Icons.Default.Bolt,
                    contentDescription = stringResource(R.string.add_zap_split),
                    modifier =
                        Modifier
                            .size(20.dp)
                            .align(Alignment.CenterStart),
                    tint = MaterialTheme.colorScheme.onBackground,
                )
                Icon(
                    imageVector = Icons.Default.ArrowForwardIos,
                    contentDescription = null,
                    modifier =
                        Modifier
                            .size(13.dp)
                            .align(Alignment.CenterEnd),
                    tint = MaterialTheme.colorScheme.onBackground,
                )
            } else {
                Icon(
                    imageVector = Icons.Outlined.Bolt,
                    contentDescription = stringResource(id = R.string.cancel_zap_split),
                    modifier =
                        Modifier
                            .size(20.dp)
                            .align(Alignment.CenterStart),
                    tint = BitcoinOrange,
                )
                Icon(
                    imageVector = Icons.Outlined.ArrowForwardIos,
                    contentDescription = null,
                    modifier =
                        Modifier
                            .size(13.dp)
                            .align(Alignment.CenterEnd),
                    tint = BitcoinOrange,
                )
            }
        }
    }
}

@Composable
private fun AddClassifiedsButton(
    postViewModel: NewPostViewModel,
    onClick: () -> Unit,
) {
    IconButton(
        onClick = { onClick() },
    ) {
        if (!postViewModel.wantsProduct) {
            Icon(
                imageVector = Icons.Default.Sell,
                contentDescription = stringResource(R.string.classifieds),
                modifier = Modifier.size(20.dp),
                tint = MaterialTheme.colorScheme.onBackground,
            )
        } else {
            Icon(
                imageVector = Icons.Default.Sell,
                contentDescription = stringResource(id = R.string.cancel_classifieds),
                modifier = Modifier.size(20.dp),
                tint = BitcoinOrange,
            )
        }
    }
}

@Composable
private fun MarkAsSensitive(
    postViewModel: NewPostViewModel,
    onClick: () -> Unit,
) {
    IconButton(
        onClick = { onClick() },
    ) {
        Box(
            Modifier
                .height(20.dp)
                .width(23.dp),
        ) {
            if (!postViewModel.wantsToMarkAsSensitive) {
                Icon(
                    imageVector = Icons.Default.Visibility,
                    contentDescription = stringResource(R.string.add_content_warning),
                    modifier =
                        Modifier
                            .size(18.dp)
                            .align(Alignment.BottomStart),
                    tint = MaterialTheme.colorScheme.onBackground,
                )
                Icon(
                    imageVector = Icons.Rounded.Warning,
                    contentDescription = null,
                    modifier =
                        Modifier
                            .size(10.dp)
                            .align(Alignment.TopEnd),
                    tint = MaterialTheme.colorScheme.onBackground,
                )
            } else {
                Icon(
                    imageVector = Icons.Default.VisibilityOff,
                    contentDescription = stringResource(id = R.string.remove_content_warning),
                    modifier =
                        Modifier
                            .size(18.dp)
                            .align(Alignment.BottomStart),
                    tint = Color.Red,
                )
                Icon(
                    imageVector = Icons.Rounded.Warning,
                    contentDescription = null,
                    modifier =
                        Modifier
                            .size(10.dp)
                            .align(Alignment.TopEnd),
                    tint = Color.Yellow,
                )
            }
        }
    }
}

@Composable
fun CloseButton(onPress: () -> Unit) {
    OutlinedButton(
        onClick = onPress,
        contentPadding = PaddingValues(horizontal = Size5dp),
    ) {
        CloseIcon()
    }
}

@Composable
fun PostButton(
    onPost: () -> Unit = {},
    isActive: Boolean,
    modifier: Modifier = Modifier,
) {
    Button(
        modifier = modifier,
        enabled = isActive,
        onClick = onPost,
    ) {
        Text(text = stringResource(R.string.post))
    }
}

@Composable
fun SaveButton(
    onPost: () -> Unit = {},
    isActive: Boolean,
    modifier: Modifier = Modifier,
) {
    Button(
        enabled = isActive,
        modifier = modifier,
        onClick = onPost,
    ) {
        Text(text = stringResource(R.string.save))
    }
}

@Composable
fun CreateButton(
    onPost: () -> Unit = {},
    isActive: Boolean,
    modifier: Modifier = Modifier,
) {
    Button(
        modifier = modifier,
        onClick = {
            if (isActive) {
                onPost()
            }
        },
        shape = ButtonBorder,
        colors =
            ButtonDefaults.buttonColors(
                containerColor = if (isActive) MaterialTheme.colorScheme.primary else Color.Gray,
            ),
    ) {
        Text(text = stringResource(R.string.create), color = Color.White)
    }
}

@Composable
fun ImageVideoDescription(
    uri: Uri,
    defaultServer: Nip96MediaServers.ServerName,
    onAdd: (String, ServerOption, Boolean) -> Unit,
    onCancel: () -> Unit,
    onError: (String) -> Unit,
    accountViewModel: AccountViewModel,
) {
    val resolver = LocalContext.current.contentResolver
    val mediaType = resolver.getType(uri) ?: ""

    val isImage = mediaType.startsWith("image")
    val isVideo = mediaType.startsWith("video")

    val fileServers =
        Nip96MediaServers.DEFAULT.map { ServerOption(it, false) } +
            listOf(
                ServerOption(
                    Nip96MediaServers.ServerName(
                        "NIP95",
                        stringResource(id = R.string.upload_server_relays_nip95),
                    ),
                    true,
                ),
            )

    val fileServerOptions =
        remember {
            fileServers.map { TitleExplainer(it.server.name, it.server.baseUrl) }.toImmutableList()
        }

    var selectedServer by remember { mutableStateOf(ServerOption(defaultServer, false)) }
    var message by remember { mutableStateOf("") }
    var sensitiveContent by remember { mutableStateOf(false) }

    Column(
        modifier =
            Modifier
                .fillMaxWidth()
                .padding(start = 30.dp, end = 30.dp)
                .clip(shape = QuoteBorder)
                .border(
                    1.dp,
                    MaterialTheme.colorScheme.subtleBorder,
                    QuoteBorder,
                ),
    ) {
        Column(
            modifier =
                Modifier
                    .fillMaxWidth()
                    .padding(30.dp),
        ) {
            Row(
                verticalAlignment = Alignment.CenterVertically,
                modifier =
                    Modifier
                        .fillMaxWidth()
                        .padding(bottom = 10.dp),
            ) {
                Text(
                    text =
                        stringResource(
                            if (isImage) {
                                R.string.content_description_add_image
                            } else {
                                if (isVideo) {
                                    R.string.content_description_add_video
                                } else {
                                    R.string.content_description_add_document
                                }
                            },
                        ),
                    fontSize = 20.sp,
                    fontWeight = FontWeight.W500,
                    modifier =
                        Modifier
                            .padding(start = 10.dp)
                            .weight(1.0f)
                            .windowInsetsPadding(WindowInsets(0.dp, 0.dp, 0.dp, 0.dp)),
                )

                IconButton(
                    modifier =
                        Modifier
                            .size(30.dp)
                            .padding(end = 5.dp),
                    onClick = onCancel,
                ) {
                    CancelIcon()
                }
            }

            Divider()

            Row(
                verticalAlignment = Alignment.CenterVertically,
                modifier =
                    Modifier
                        .fillMaxWidth()
                        .padding(bottom = 10.dp)
                        .windowInsetsPadding(WindowInsets(0.dp, 0.dp, 0.dp, 0.dp)),
            ) {
                if (mediaType.startsWith("image")) {
                    AsyncImage(
                        model = uri.toString(),
                        contentDescription = uri.toString(),
                        contentScale = ContentScale.FillWidth,
                        modifier =
                            Modifier
                                .padding(top = 4.dp)
                                .fillMaxWidth()
                                .windowInsetsPadding(WindowInsets(0.dp, 0.dp, 0.dp, 0.dp)),
                    )
                } else if (
                    mediaType.startsWith("video") && Build.VERSION.SDK_INT >= Build.VERSION_CODES.Q
                ) {
                    var bitmap by remember { mutableStateOf<Bitmap?>(null) }

                    LaunchedEffect(key1 = uri) {
                        launch(Dispatchers.IO) {
                            try {
                                bitmap = resolver.loadThumbnail(uri, Size(1200, 1000), null)
                            } catch (e: Exception) {
                                if (e is CancellationException) throw e
                                onError("Unable to load thumbnail")
                                Log.w("NewPostView", "Couldn't create thumbnail, but the video can be uploaded", e)
                            }
                        }
                    }

                    bitmap?.let {
                        Image(
                            bitmap = it.asImageBitmap(),
                            contentDescription = "some useful description",
                            contentScale = ContentScale.FillWidth,
                            modifier =
                                Modifier
                                    .padding(top = 4.dp)
                                    .fillMaxWidth(),
                        )
                    }
                } else {
                    VideoView(uri.toString(), roundedCorner = true, accountViewModel = accountViewModel)
                }
            }

            Row(
                verticalAlignment = Alignment.CenterVertically,
                modifier = Modifier.fillMaxWidth(),
            ) {
                TextSpinner(
                    label = stringResource(id = R.string.file_server),
                    placeholder =
                        fileServers
                            .firstOrNull { it.server == accountViewModel.account.defaultFileServer }
                            ?.server
                            ?.name
                            ?: fileServers[0].server.name,
                    options = fileServerOptions,
                    onSelect = { selectedServer = fileServers[it] },
                    modifier =
                        Modifier
                            .windowInsetsPadding(WindowInsets(0.dp, 0.dp, 0.dp, 0.dp))
                            .weight(1f),
                )
            }

            Row(
                verticalAlignment = Alignment.CenterVertically,
                modifier = Modifier.fillMaxWidth(),
            ) {
                SettingSwitchItem(
                    modifier =
                        Modifier
                            .fillMaxWidth()
                            .padding(vertical = 8.dp),
                    checked = sensitiveContent,
                    onCheckedChange = { sensitiveContent = it },
                    title = R.string.add_sensitive_content_label,
                    description = R.string.add_sensitive_content_description,
                )
            }

            Row(
                verticalAlignment = Alignment.CenterVertically,
                modifier =
                    Modifier
                        .fillMaxWidth()
                        .windowInsetsPadding(WindowInsets(0.dp, 0.dp, 0.dp, 0.dp)),
            ) {
                OutlinedTextField(
                    label = { Text(text = stringResource(R.string.content_description)) },
                    modifier =
                        Modifier
                            .fillMaxWidth()
                            .windowInsetsPadding(WindowInsets(0.dp, 0.dp, 0.dp, 0.dp)),
                    value = message,
                    onValueChange = { message = it },
                    placeholder = {
                        Text(
                            text = stringResource(R.string.content_description_example),
                            color = MaterialTheme.colorScheme.placeholderText,
                        )
                    },
                    keyboardOptions =
                        KeyboardOptions.Default.copy(
                            capitalization = KeyboardCapitalization.Sentences,
                        ),
                )
            }

            Button(
                modifier =
                    Modifier
                        .fillMaxWidth()
                        .padding(vertical = 10.dp),
                onClick = { onAdd(message, selectedServer, sensitiveContent) },
                shape = QuoteBorder,
                colors =
                    ButtonDefaults.buttonColors(
                        containerColor = MaterialTheme.colorScheme.primary,
                    ),
            ) {
                Text(text = stringResource(R.string.add_content), color = Color.White, fontSize = 20.sp)
            }
        }
    }
}

@Composable
fun SettingSwitchItem(
    modifier: Modifier =
        Modifier
            .fillMaxWidth()
            .padding(horizontal = 16.dp, vertical = 8.dp),
    checked: Boolean,
    onCheckedChange: (Boolean) -> Unit,
    title: Int,
    description: Int,
    enabled: Boolean = true,
) {
    Row(
        modifier =
            modifier
                .toggleable(
                    value = checked,
                    enabled = enabled,
                    role = Role.Switch,
                    onValueChange = onCheckedChange,
                ),
        verticalAlignment = Alignment.CenterVertically,
    ) {
        Column(
            modifier = Modifier.weight(1.0f),
            verticalArrangement = Arrangement.spacedBy(Size5dp),
        ) {
            Text(
                text = stringResource(id = title),
                maxLines = 1,
                overflow = TextOverflow.Ellipsis,
            )
            Text(
                text = stringResource(id = description),
                style = MaterialTheme.typography.bodySmall,
                color = Color.Gray,
                maxLines = 2,
                overflow = TextOverflow.Ellipsis,
            )
        }

        Switch(
            checked = checked,
            onCheckedChange = null,
            enabled = enabled,
        )
    }
}<|MERGE_RESOLUTION|>--- conflicted
+++ resolved
@@ -130,11 +130,8 @@
 import com.google.accompanist.permissions.rememberPermissionState
 import com.vitorpamplona.amethyst.LocalPreferences
 import com.vitorpamplona.amethyst.R
-<<<<<<< HEAD
 import com.vitorpamplona.amethyst.model.LocalCache
-=======
 import com.vitorpamplona.amethyst.commons.RichTextParser
->>>>>>> d36efd6a
 import com.vitorpamplona.amethyst.model.Note
 import com.vitorpamplona.amethyst.model.User
 import com.vitorpamplona.amethyst.service.Nip96MediaServers
@@ -207,21 +204,16 @@
     var relayList = remember { accountViewModel.account.activeWriteRelays().toImmutableList() }
 
     LaunchedEffect(Unit) {
-<<<<<<< HEAD
-=======
-        postViewModel.load(accountViewModel, baseReplyTo, quote, fork)
-
->>>>>>> d36efd6a
         launch(Dispatchers.IO) {
             val replyDraft = LocalPreferences.loadReplyDraft(accountViewModel.account)
             if (replyDraft.isNullOrBlank()) {
-                postViewModel.load(accountViewModel, baseReplyTo, quote)
+                postViewModel.load(accountViewModel, baseReplyTo, quote, fork)
             } else {
                 val note = LocalCache.checkGetOrCreateNote(replyDraft)
                 if (note == null) {
-                    postViewModel.load(accountViewModel, baseReplyTo, quote)
+                    postViewModel.load(accountViewModel, baseReplyTo, quote, fork)
                 } else {
-                    postViewModel.load(accountViewModel, note, quote)
+                    postViewModel.load(accountViewModel, note, quote, fork)
                 }
             }
 
