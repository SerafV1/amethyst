--- conflicted
+++ resolved
@@ -18,13 +18,8 @@
 
         val notes = LocalCache.notes.values
             .filter { it ->
-<<<<<<< HEAD
-                (it.event is TextNoteEvent || it.event is RepostEvent) &&
+                (it.event is TextNoteEvent || it.event is RepostEvent || it.event is PollNoteEvent) &&
                     (it.author?.pubkeyHex in followingKeySet || (it.event?.isTaggedHashes(followingTagSet) ?: false)) &&
-=======
-                (it.event is TextNoteEvent || it.event is RepostEvent || it.event is LongTextNoteEvent || it.event is PollNoteEvent) &&
-                    it.author in user.follows &&
->>>>>>> 573cfa8b
                     // && account.isAcceptable(it)  // This filter follows only. No need to check if acceptable
                     it.author?.let { !account.isHidden(it) } ?: true &&
                     it.isNewThread()
@@ -32,13 +27,8 @@
 
         val longFormNotes = LocalCache.addressables.values
             .filter { it ->
-<<<<<<< HEAD
                 (it.event is LongTextNoteEvent) &&
                     (it.author?.pubkeyHex in followingKeySet || (it.event?.isTaggedHashes(followingTagSet) ?: false)) &&
-=======
-                (it.event is TextNoteEvent || it.event is RepostEvent || it.event is LongTextNoteEvent || it.event is PollNoteEvent) &&
-                    it.author in user.follows &&
->>>>>>> 573cfa8b
                     // && account.isAcceptable(it)  // This filter follows only. No need to check if acceptable
                     it.author?.let { !account.isHidden(it) } ?: true &&
                     it.isNewThread()
