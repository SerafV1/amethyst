--- conflicted
+++ resolved
@@ -51,7 +51,6 @@
 import com.vitorpamplona.amethyst.model.LocalCache
 import com.vitorpamplona.amethyst.model.Note
 import com.vitorpamplona.amethyst.model.User
-<<<<<<< HEAD
 import com.vitorpamplona.amethyst.service.model.BadgeAwardEvent
 import com.vitorpamplona.amethyst.service.model.BadgeDefinitionEvent
 import com.vitorpamplona.amethyst.service.model.ChannelCreateEvent
@@ -64,16 +63,8 @@
 import com.vitorpamplona.amethyst.service.model.ReportEvent
 import com.vitorpamplona.amethyst.service.model.RepostEvent
 import com.vitorpamplona.amethyst.service.model.TextNoteEvent
-=======
 import com.vitorpamplona.amethyst.service.model.*
-import com.vitorpamplona.amethyst.ui.components.AsyncImageProxy
->>>>>>> 573cfa8b
-import com.vitorpamplona.amethyst.ui.components.ObserveDisplayNip05Status
-import com.vitorpamplona.amethyst.ui.components.ResizeImage
-import com.vitorpamplona.amethyst.ui.components.RobohashAsyncImage
-import com.vitorpamplona.amethyst.ui.components.RobohashAsyncImageProxy
-import com.vitorpamplona.amethyst.ui.components.RobohashFallbackAsyncImage
-import com.vitorpamplona.amethyst.ui.components.TranslateableRichTextViewer
+import com.vitorpamplona.amethyst.ui.components.*
 import com.vitorpamplona.amethyst.ui.screen.loggedIn.AccountViewModel
 import com.vitorpamplona.amethyst.ui.screen.loggedIn.ChannelHeader
 import com.vitorpamplona.amethyst.ui.screen.loggedIn.ReportNoteDialog
@@ -363,16 +354,12 @@
 
                     Spacer(modifier = Modifier.height(3.dp))
 
-<<<<<<< HEAD
                     if (!makeItShort && noteEvent is TextNoteEvent && (note.replyTo != null || noteEvent.mentions().isNotEmpty())) {
                         val sortedMentions = noteEvent.mentions()
                             .mapNotNull { LocalCache.checkGetOrCreateUser(it) }
                             .toSet()
                             .sortedBy { account.userProfile().isFollowingCached(it) }
 
-=======
-                    if ((noteEvent is TextNoteEvent || noteEvent is PollNoteEvent) && (note.replyTo != null || note.mentions != null)) {
->>>>>>> 573cfa8b
                         val replyingDirectlyTo = note.replyTo?.lastOrNull()
                         if (replyingDirectlyTo != null && unPackReply) {
                             NoteCompose(
@@ -499,7 +486,7 @@
                     ) {
                         val recepient = noteEvent.recipientPubKey()?.let { LocalCache.checkGetOrCreateUser(it) }
 
-                        TranslateableRichTextViewer(
+                        TranslatableRichTextViewer(
                             stringResource(
                                 id = R.string.private_conversation_notification,
                                 "@${note.author?.pubkeyNpub()}",
@@ -529,7 +516,6 @@
                             !noteForReports.hasAnyReports()
 
                         if (eventContent != null) {
-<<<<<<< HEAD
                             if (makeItShort && note.author == account.userProfile()) {
                                 Text(
                                     text = eventContent,
@@ -538,12 +524,19 @@
                                     overflow = TextOverflow.Ellipsis
                                 )
                             } else {
-                                TranslateableRichTextViewer(
+                                TranslatableRichTextViewer(
                                     eventContent,
                                     canPreview = canPreview && !makeItShort,
                                     Modifier.fillMaxWidth(),
                                     noteEvent.tags(),
-=======
+                                    backgroundColor,
+                                    accountViewModel,
+                                    navController
+                                )
+
+                                DisplayUncitedHashtags(noteEvent, eventContent, navController)
+                            }
+/*
                             TranslateableRichTextViewer(
                                 eventContent,
                                 canPreview = canPreview && !makeItShort,
@@ -553,21 +546,16 @@
                                 accountViewModel,
                                 navController
                             )
+*/
 
                             if (noteEvent is PollNoteEvent) {
                                 PollNote(
                                     note,
                                     canPreview = canPreview && !makeItShort,
->>>>>>> 573cfa8b
                                     backgroundColor,
                                     accountViewModel,
                                     navController
                                 )
-<<<<<<< HEAD
-
-                                DisplayUncitedHashtags(noteEvent, eventContent, navController)
-=======
->>>>>>> 573cfa8b
                             }
                         }
 
