/**
 * Copyright (c) 2024 Vitor Pamplona
 *
 * Permission is hereby granted, free of charge, to any person obtaining a copy of
 * this software and associated documentation files (the "Software"), to deal in
 * the Software without restriction, including without limitation the rights to use,
 * copy, modify, merge, publish, distribute, sublicense, and/or sell copies of the
 * Software, and to permit persons to whom the Software is furnished to do so,
 * subject to the following conditions:
 *
 * The above copyright notice and this permission notice shall be included in all
 * copies or substantial portions of the Software.
 *
 * THE SOFTWARE IS PROVIDED "AS IS", WITHOUT WARRANTY OF ANY KIND, EXPRESS OR
 * IMPLIED, INCLUDING BUT NOT LIMITED TO THE WARRANTIES OF MERCHANTABILITY, FITNESS
 * FOR A PARTICULAR PURPOSE AND NONINFRINGEMENT. IN NO EVENT SHALL THE AUTHORS OR
 * COPYRIGHT HOLDERS BE LIABLE FOR ANY CLAIM, DAMAGES OR OTHER LIABILITY, WHETHER IN
 * AN ACTION OF CONTRACT, TORT OR OTHERWISE, ARISING FROM, OUT OF OR IN CONNECTION
 * WITH THE SOFTWARE OR THE USE OR OTHER DEALINGS IN THE SOFTWARE.
 */
package com.vitorpamplona.amethyst.ui.note

import androidx.compose.foundation.ExperimentalFoundationApi
import androidx.compose.foundation.background
import androidx.compose.foundation.combinedClickable
import androidx.compose.foundation.layout.Box
import androidx.compose.foundation.layout.Column
import androidx.compose.foundation.layout.Row
import androidx.compose.foundation.layout.Spacer
import androidx.compose.foundation.layout.fillMaxWidth
import androidx.compose.foundation.layout.height
import androidx.compose.foundation.layout.padding
import androidx.compose.material3.MaterialTheme
import androidx.compose.material3.Text
import androidx.compose.runtime.Composable
import androidx.compose.runtime.LaunchedEffect
import androidx.compose.runtime.MutableState
import androidx.compose.runtime.State
import androidx.compose.runtime.derivedStateOf
import androidx.compose.runtime.getValue
import androidx.compose.runtime.livedata.observeAsState
import androidx.compose.runtime.mutableStateOf
import androidx.compose.runtime.remember
import androidx.compose.runtime.rememberCoroutineScope
import androidx.compose.ui.Alignment
import androidx.compose.ui.Alignment.Companion.CenterVertically
import androidx.compose.ui.Modifier
import androidx.compose.ui.graphics.Brush
import androidx.compose.ui.graphics.Color
import androidx.compose.ui.graphics.compositeOver
import androidx.compose.ui.res.stringResource
import androidx.compose.ui.text.font.FontWeight
import androidx.compose.ui.unit.dp
import androidx.lifecycle.distinctUntilChanged
import androidx.lifecycle.map
import com.vitorpamplona.amethyst.R
import com.vitorpamplona.amethyst.model.Channel
import com.vitorpamplona.amethyst.model.FeatureSetType
import com.vitorpamplona.amethyst.model.Note
import com.vitorpamplona.amethyst.ui.components.GenericLoadable
import com.vitorpamplona.amethyst.ui.components.ObserveDisplayNip05Status
import com.vitorpamplona.amethyst.ui.components.RobohashFallbackAsyncImage
import com.vitorpamplona.amethyst.ui.layouts.GenericRepostLayout
import com.vitorpamplona.amethyst.ui.navigation.routeFor
import com.vitorpamplona.amethyst.ui.note.elements.BoostedMark
import com.vitorpamplona.amethyst.ui.note.elements.DisplayEditStatus
import com.vitorpamplona.amethyst.ui.note.elements.DisplayFollowingCommunityInPost
import com.vitorpamplona.amethyst.ui.note.elements.DisplayFollowingHashtagsInPost
import com.vitorpamplona.amethyst.ui.note.elements.DisplayLocation
import com.vitorpamplona.amethyst.ui.note.elements.DisplayOts
import com.vitorpamplona.amethyst.ui.note.elements.DisplayPoW
import com.vitorpamplona.amethyst.ui.note.elements.DisplayReward
import com.vitorpamplona.amethyst.ui.note.elements.DisplayZapSplits
import com.vitorpamplona.amethyst.ui.note.elements.MoreOptionsButton
import com.vitorpamplona.amethyst.ui.note.elements.Reward
import com.vitorpamplona.amethyst.ui.note.elements.ShowForkInformation
import com.vitorpamplona.amethyst.ui.note.elements.TimeAgo
import com.vitorpamplona.amethyst.ui.note.types.DisplayPeopleList
import com.vitorpamplona.amethyst.ui.note.types.DisplayRelaySet
import com.vitorpamplona.amethyst.ui.note.types.EditState
import com.vitorpamplona.amethyst.ui.note.types.FileHeaderDisplay
import com.vitorpamplona.amethyst.ui.note.types.FileStorageHeaderDisplay
import com.vitorpamplona.amethyst.ui.note.types.RenderAppDefinition
import com.vitorpamplona.amethyst.ui.note.types.RenderAudioHeader
import com.vitorpamplona.amethyst.ui.note.types.RenderAudioTrack
import com.vitorpamplona.amethyst.ui.note.types.RenderBadgeAward
import com.vitorpamplona.amethyst.ui.note.types.RenderClassifieds
import com.vitorpamplona.amethyst.ui.note.types.RenderEmojiPack
import com.vitorpamplona.amethyst.ui.note.types.RenderFhirResource
import com.vitorpamplona.amethyst.ui.note.types.RenderGitIssueEvent
import com.vitorpamplona.amethyst.ui.note.types.RenderGitPatchEvent
import com.vitorpamplona.amethyst.ui.note.types.RenderGitRepositoryEvent
import com.vitorpamplona.amethyst.ui.note.types.RenderHighlight
import com.vitorpamplona.amethyst.ui.note.types.RenderLiveActivityEvent
import com.vitorpamplona.amethyst.ui.note.types.RenderLongFormContent
import com.vitorpamplona.amethyst.ui.note.types.RenderPinListEvent
import com.vitorpamplona.amethyst.ui.note.types.RenderPoll
import com.vitorpamplona.amethyst.ui.note.types.RenderPostApproval
import com.vitorpamplona.amethyst.ui.note.types.RenderPrivateMessage
import com.vitorpamplona.amethyst.ui.note.types.RenderReaction
import com.vitorpamplona.amethyst.ui.note.types.RenderReport
import com.vitorpamplona.amethyst.ui.note.types.RenderTextEvent
import com.vitorpamplona.amethyst.ui.note.types.RenderTextModificationEvent
import com.vitorpamplona.amethyst.ui.note.types.RenderWikiContent
import com.vitorpamplona.amethyst.ui.note.types.VideoDisplay
import com.vitorpamplona.amethyst.ui.screen.loggedIn.AccountViewModel
import com.vitorpamplona.amethyst.ui.screen.loggedIn.ChannelHeader
import com.vitorpamplona.amethyst.ui.theme.DoubleHorzSpacer
import com.vitorpamplona.amethyst.ui.theme.DoubleVertSpacer
import com.vitorpamplona.amethyst.ui.theme.Font12SP
import com.vitorpamplona.amethyst.ui.theme.HalfDoubleVertSpacer
import com.vitorpamplona.amethyst.ui.theme.HalfEndPadding
import com.vitorpamplona.amethyst.ui.theme.HalfPadding
import com.vitorpamplona.amethyst.ui.theme.HalfStartPadding
import com.vitorpamplona.amethyst.ui.theme.Size25dp
import com.vitorpamplona.amethyst.ui.theme.Size30Modifier
import com.vitorpamplona.amethyst.ui.theme.Size34dp
import com.vitorpamplona.amethyst.ui.theme.Size55Modifier
import com.vitorpamplona.amethyst.ui.theme.Size55dp
import com.vitorpamplona.amethyst.ui.theme.StdHorzSpacer
import com.vitorpamplona.amethyst.ui.theme.StdVertSpacer
import com.vitorpamplona.amethyst.ui.theme.UserNameMaxRowHeight
import com.vitorpamplona.amethyst.ui.theme.UserNameRowHeight
import com.vitorpamplona.amethyst.ui.theme.WidthAuthorPictureModifier
import com.vitorpamplona.amethyst.ui.theme.boostedNoteModifier
import com.vitorpamplona.amethyst.ui.theme.channelNotePictureModifier
import com.vitorpamplona.amethyst.ui.theme.grayText
import com.vitorpamplona.amethyst.ui.theme.newItemBackgroundColor
import com.vitorpamplona.amethyst.ui.theme.normalWithTopMarginNoteModifier
import com.vitorpamplona.amethyst.ui.theme.placeholderText
import com.vitorpamplona.amethyst.ui.theme.replyBackground
import com.vitorpamplona.amethyst.ui.theme.replyModifier
import com.vitorpamplona.quartz.events.AppDefinitionEvent
import com.vitorpamplona.quartz.events.AudioHeaderEvent
import com.vitorpamplona.quartz.events.AudioTrackEvent
import com.vitorpamplona.quartz.events.BadgeAwardEvent
import com.vitorpamplona.quartz.events.BaseTextNoteEvent
import com.vitorpamplona.quartz.events.ChannelCreateEvent
import com.vitorpamplona.quartz.events.ChannelMessageEvent
import com.vitorpamplona.quartz.events.ChannelMetadataEvent
import com.vitorpamplona.quartz.events.ClassifiedsEvent
import com.vitorpamplona.quartz.events.CommunityDefinitionEvent
import com.vitorpamplona.quartz.events.CommunityPostApprovalEvent
import com.vitorpamplona.quartz.events.EmojiPackEvent
import com.vitorpamplona.quartz.events.FhirResourceEvent
import com.vitorpamplona.quartz.events.FileHeaderEvent
import com.vitorpamplona.quartz.events.FileStorageHeaderEvent
import com.vitorpamplona.quartz.events.GenericRepostEvent
import com.vitorpamplona.quartz.events.GitIssueEvent
import com.vitorpamplona.quartz.events.GitPatchEvent
import com.vitorpamplona.quartz.events.GitRepositoryEvent
import com.vitorpamplona.quartz.events.HighlightEvent
import com.vitorpamplona.quartz.events.LiveActivitiesChatMessageEvent
import com.vitorpamplona.quartz.events.LiveActivitiesEvent
import com.vitorpamplona.quartz.events.LongTextNoteEvent
import com.vitorpamplona.quartz.events.PeopleListEvent
import com.vitorpamplona.quartz.events.PinListEvent
import com.vitorpamplona.quartz.events.PollNoteEvent
import com.vitorpamplona.quartz.events.PrivateDmEvent
import com.vitorpamplona.quartz.events.ReactionEvent
import com.vitorpamplona.quartz.events.RelaySetEvent
import com.vitorpamplona.quartz.events.ReportEvent
import com.vitorpamplona.quartz.events.RepostEvent
import com.vitorpamplona.quartz.events.TextNoteEvent
import com.vitorpamplona.quartz.events.TextNoteModificationEvent
import com.vitorpamplona.quartz.events.VideoHorizontalEvent
import com.vitorpamplona.quartz.events.VideoVerticalEvent
import com.vitorpamplona.quartz.events.WikiNoteEvent
import kotlinx.collections.immutable.persistentListOf
import kotlinx.collections.immutable.toImmutableList
import kotlinx.coroutines.launch

@Composable
fun NoteCompose(
    baseNote: Note,
    routeForLastRead: String? = null,
    modifier: Modifier = Modifier,
    isBoostedNote: Boolean = false,
    isQuotedNote: Boolean = false,
    unPackReply: Boolean = true,
    makeItShort: Boolean = false,
    isHiddenFeed: Boolean = false,
    quotesLeft: Int,
    parentBackgroundColor: MutableState<Color>? = null,
    accountViewModel: AccountViewModel,
    nav: (String) -> Unit,
) {
    WatchNoteEvent(
        baseNote = baseNote,
        accountViewModel = accountViewModel,
        modifier,
    ) {
        CheckHiddenFeedWatchBlockAndReport(
            note = baseNote,
            modifier = modifier,
            showHidden = isHiddenFeed,
            showHiddenWarning = isQuotedNote || isBoostedNote,
            accountViewModel = accountViewModel,
            nav = nav,
        ) { canPreview ->
            AcceptableNote(
                baseNote = baseNote,
                routeForLastRead = routeForLastRead,
                modifier = modifier,
                isBoostedNote = isBoostedNote,
                isQuotedNote = isQuotedNote,
                unPackReply = unPackReply,
                makeItShort = makeItShort,
                canPreview = canPreview,
                quotesLeft = quotesLeft,
                parentBackgroundColor = parentBackgroundColor,
                accountViewModel = accountViewModel,
                nav = nav,
            )
        }
    }
}

<<<<<<< HEAD
@OptIn(ExperimentalFoundationApi::class)
@Composable
fun WatchNoteEvent(
    baseNote: Note,
    accountViewModel: AccountViewModel,
    showDivider: Boolean,
    modifier: Modifier = Modifier,
    onNoteEventFound: @Composable () -> Unit,
) {
    if (baseNote.event != null) {
        onNoteEventFound()
    } else {
        // avoid observing costs if already has an event.

        val hasEvent by baseNote.live().hasEvent.observeAsState(baseNote.event != null)
        Crossfade(targetState = hasEvent, label = "Event presence") {
            if (it) {
                onNoteEventFound()
            } else {
                LongPressToQuickAction(baseNote = baseNote, accountViewModel = accountViewModel, newPostViewModel = null) { showPopup ->
                    BlankNote(
                        remember {
                            modifier.combinedClickable(
                                onClick = {},
                                onLongClick = showPopup,
                            )
                        },
                        showDivider,
                    )
                }
            }
        }
    }
}

@Composable
fun CheckHiddenNoteCompose(
    note: Note,
    modifier: Modifier = Modifier,
    showHiddenWarning: Boolean,
    showHidden: Boolean = false,
    accountViewModel: AccountViewModel,
    nav: (String) -> Unit,
    normalNote: @Composable (canPreview: Boolean) -> Unit,
) {
    if (showHidden) {
        // Ignores reports as well
        normalNote(true)
    } else {
        WatchIsHidden(note, showHiddenWarning, modifier, accountViewModel, nav) { canPreview ->
            normalNote(canPreview)
        }
    }
}

@Composable
fun WatchIsHidden(
    note: Note,
    showHiddenWarning: Boolean,
    modifier: Modifier = Modifier,
    accountViewModel: AccountViewModel,
    nav: (String) -> Unit,
    normalNote: @Composable (canPreview: Boolean) -> Unit,
) {
    val isHiddenState by remember(note) {
        accountViewModel.account.liveHiddenUsers
            .map { note.isHiddenFor(it) }
            .distinctUntilChanged()
    }
        .observeAsState(accountViewModel.isNoteHidden(note))

    val showAnyway =
        remember {
            mutableStateOf(false)
        }

    Crossfade(targetState = isHiddenState, label = "CheckHiddenNoteCompose") { isHidden ->
        if (showAnyway.value) {
            normalNote(true)
        } else if (!isHidden) {
            LoadReportsNoteCompose(note, modifier, accountViewModel, nav) { canPreview ->
                normalNote(canPreview)
            }
        } else if (showHiddenWarning) {
            // if it is a quoted or boosted note, how the hidden warning.
            HiddenNoteByMe(
                isQuote = true,
                onClick = { showAnyway.value = true },
            )
        }
    }
}

@Composable
fun LoadReportsNoteCompose(
    note: Note,
    modifier: Modifier = Modifier,
    accountViewModel: AccountViewModel,
    nav: (String) -> Unit,
    normalNote: @Composable (canPreview: Boolean) -> Unit,
) {
    var state by
        remember(note) {
            mutableStateOf(
                AccountViewModel.NoteComposeReportState(),
            )
        }

    WatchForReports(note, accountViewModel) { newState ->
        if (state != newState) {
            state = newState
        }
    }

    Crossfade(targetState = state, label = "LoadedNoteCompose") {
        RenderReportState(state = it, note = note, modifier = modifier, accountViewModel = accountViewModel, nav = nav) { canPreview ->
            normalNote(canPreview)
        }
    }
}

@Composable
fun RenderReportState(
    state: AccountViewModel.NoteComposeReportState,
    note: Note,
    modifier: Modifier = Modifier,
    accountViewModel: AccountViewModel,
    nav: (String) -> Unit,
    normalNote: @Composable (canPreview: Boolean) -> Unit,
) {
    var showReportedNote by remember(note) { mutableStateOf(false) }

    Crossfade(targetState = !state.isAcceptable && !showReportedNote, label = "RenderReportState") { showHiddenNote ->
        if (showHiddenNote) {
            HiddenNote(
                state.relevantReports,
                state.isHiddenAuthor,
                accountViewModel,
                modifier,
                nav,
                onClick = { showReportedNote = true },
            )
        } else {
            val canPreview = (!state.isAcceptable && showReportedNote) || state.canPreview

            normalNote(canPreview)
        }
    }
}

@Composable
fun WatchForReports(
    note: Note,
    accountViewModel: AccountViewModel,
    onChange: (AccountViewModel.NoteComposeReportState) -> Unit,
) {
    val userFollowsState by accountViewModel.userFollows.observeAsState()
    val noteReportsState by note.live().reports.observeAsState()
    val userBlocks by accountViewModel.account.flowHiddenUsers.collectAsStateWithLifecycle()

    LaunchedEffect(key1 = noteReportsState, key2 = userFollowsState, userBlocks) {
        accountViewModel.isNoteAcceptable(note, onChange)
    }
}

=======
>>>>>>> 27fbf1c1
@Composable
fun AcceptableNote(
    baseNote: Note,
    routeForLastRead: String? = null,
    modifier: Modifier = Modifier,
    isBoostedNote: Boolean = false,
    isQuotedNote: Boolean = false,
    unPackReply: Boolean = true,
    makeItShort: Boolean = false,
    canPreview: Boolean = true,
    quotesLeft: Int,
    parentBackgroundColor: MutableState<Color>? = null,
    accountViewModel: AccountViewModel,
    nav: (String) -> Unit,
) {
    if (isQuotedNote || isBoostedNote) {
        when (baseNote.event) {
            is ChannelCreateEvent,
            is ChannelMetadataEvent,
            ->
                ChannelHeader(
                    channelNote = baseNote,
                    showVideo = !makeItShort,
                    showBottomDiviser = true,
                    sendToChannel = true,
                    accountViewModel = accountViewModel,
                    nav = nav,
                )
            else ->
                LongPressToQuickAction(baseNote = baseNote, accountViewModel = accountViewModel, newPostViewModel = null) {
                        showPopup,
                    ->
                    CheckNewAndRenderNote(
                        baseNote = baseNote,
                        routeForLastRead = routeForLastRead,
                        modifier = modifier,
                        isBoostedNote = isBoostedNote,
                        isQuotedNote = isQuotedNote,
                        unPackReply = unPackReply,
                        makeItShort = makeItShort,
                        canPreview = canPreview,
                        quotesLeft = quotesLeft,
                        parentBackgroundColor = parentBackgroundColor,
                        accountViewModel = accountViewModel,
                        showPopup = showPopup,
                        nav = nav,
                    )
                }
        }
    } else {
        when (baseNote.event) {
            is ChannelCreateEvent,
            is ChannelMetadataEvent,
            ->
                ChannelHeader(
                    channelNote = baseNote,
                    showVideo = !makeItShort,
                    showBottomDiviser = true,
                    sendToChannel = true,
                    accountViewModel = accountViewModel,
                    nav = nav,
                )
            is FileHeaderEvent -> FileHeaderDisplay(baseNote, false, accountViewModel)
            is FileStorageHeaderEvent -> FileStorageHeaderDisplay(baseNote, false, accountViewModel)
            else ->
                LongPressToQuickAction(baseNote = baseNote, accountViewModel = accountViewModel, newPostViewModel = null) {
                        showPopup,
                    ->
                    CheckNewAndRenderNote(
                        baseNote = baseNote,
                        routeForLastRead = routeForLastRead,
                        modifier = modifier,
                        isBoostedNote = isBoostedNote,
                        isQuotedNote = isQuotedNote,
                        unPackReply = unPackReply,
                        makeItShort = makeItShort,
                        canPreview = canPreview,
                        quotesLeft = quotesLeft,
                        parentBackgroundColor = parentBackgroundColor,
                        accountViewModel = accountViewModel,
                        showPopup = showPopup,
                        nav = nav,
                    )
                }
        }
    }
}

@Composable
fun calculateBackgroundColor(
    createdAt: Long?,
    routeForLastRead: String? = null,
    parentBackgroundColor: MutableState<Color>? = null,
    accountViewModel: AccountViewModel,
): MutableState<Color> {
    val defaultBackgroundColor = MaterialTheme.colorScheme.background
    val newItemColor = MaterialTheme.colorScheme.newItemBackgroundColor
    return remember(createdAt) {
        mutableStateOf<Color>(
            if (routeForLastRead != null) {
                val isNew = accountViewModel.loadAndMarkAsRead(routeForLastRead, createdAt)

                if (isNew) {
                    if (parentBackgroundColor != null) {
                        newItemColor.compositeOver(parentBackgroundColor.value)
                    } else {
                        newItemColor.compositeOver(defaultBackgroundColor)
                    }
                } else {
                    parentBackgroundColor?.value ?: defaultBackgroundColor
                }
            } else {
                parentBackgroundColor?.value ?: defaultBackgroundColor
            },
        )
    }
}

@Composable
private fun CheckNewAndRenderNote(
    baseNote: Note,
    routeForLastRead: String? = null,
    modifier: Modifier = Modifier,
    isBoostedNote: Boolean = false,
    isQuotedNote: Boolean = false,
    unPackReply: Boolean = true,
    makeItShort: Boolean = false,
    canPreview: Boolean = true,
    quotesLeft: Int,
    parentBackgroundColor: MutableState<Color>? = null,
    accountViewModel: AccountViewModel,
    showPopup: () -> Unit,
    nav: (String) -> Unit,
) {
    val backgroundColor =
        calculateBackgroundColor(
            baseNote.createdAt(),
            routeForLastRead,
            parentBackgroundColor,
            accountViewModel,
        )

    ClickableNote(
        baseNote = baseNote,
        backgroundColor = backgroundColor,
        modifier = modifier,
        accountViewModel = accountViewModel,
        showPopup = showPopup,
        nav = nav,
    ) {
        InnerNoteWithReactions(
            baseNote = baseNote,
            backgroundColor = backgroundColor,
            isBoostedNote = isBoostedNote,
            isQuotedNote = isQuotedNote,
            unPackReply = unPackReply,
            makeItShort = makeItShort,
            canPreview = canPreview,
            quotesLeft = quotesLeft,
            accountViewModel = accountViewModel,
            nav = nav,
        )
    }
}

@Composable
@OptIn(ExperimentalFoundationApi::class)
fun ClickableNote(
    baseNote: Note,
    modifier: Modifier,
    backgroundColor: MutableState<Color>,
    accountViewModel: AccountViewModel,
    showPopup: () -> Unit,
    nav: (String) -> Unit,
    content: @Composable () -> Unit,
) {
    val scope = rememberCoroutineScope()

    val updatedModifier =
        remember(baseNote, backgroundColor.value) {
            modifier
                .combinedClickable(
                    onClick = {
                        scope.launch {
                            val redirectToNote =
                                if (baseNote.event is RepostEvent || baseNote.event is GenericRepostEvent) {
                                    baseNote.replyTo?.lastOrNull() ?: baseNote
                                } else {
                                    baseNote
                                }
                            routeFor(redirectToNote, accountViewModel.userProfile())?.let { nav(it) }
                        }
                    },
                    onLongClick = showPopup,
                )
                .background(backgroundColor.value)
        }

    Column(modifier = updatedModifier) { content() }
}

@Composable
fun InnerNoteWithReactions(
    baseNote: Note,
    backgroundColor: MutableState<Color>,
    isBoostedNote: Boolean,
    isQuotedNote: Boolean,
    unPackReply: Boolean,
    makeItShort: Boolean,
    canPreview: Boolean,
    quotesLeft: Int,
    accountViewModel: AccountViewModel,
    nav: (String) -> Unit,
) {
    val notBoostedNorQuote = !isBoostedNote && !isQuotedNote
    val editState = observeEdits(baseNote = baseNote, accountViewModel = accountViewModel)

    Row(
        modifier =
            if (!isBoostedNote) {
                normalWithTopMarginNoteModifier
            } else {
                boostedNoteModifier
            },
    ) {
        if (notBoostedNorQuote) {
            Column(WidthAuthorPictureModifier) {
                AuthorAndRelayInformation(baseNote, accountViewModel, nav)
            }
            Spacer(modifier = DoubleHorzSpacer)
        }

        Column(Modifier.fillMaxWidth()) {
            val showSecondRow =
                baseNote.event !is RepostEvent && baseNote.event !is GenericRepostEvent &&
                    !isBoostedNote && !isQuotedNote && accountViewModel.settings.featureSet != FeatureSetType.SIMPLIFIED
            NoteBody(
                baseNote = baseNote,
                showAuthorPicture = isQuotedNote,
                unPackReply = unPackReply,
                makeItShort = makeItShort,
                canPreview = canPreview,
                showSecondRow = showSecondRow,
                quotesLeft = quotesLeft,
                backgroundColor = backgroundColor,
                editState = editState,
                accountViewModel = accountViewModel,
                nav = nav,
            )
        }
    }

    val isNotRepost = baseNote.event !is RepostEvent && baseNote.event !is GenericRepostEvent

    if (isNotRepost) {
        if (makeItShort) {
            if (isBoostedNote) {
            } else {
                Spacer(modifier = DoubleVertSpacer)
            }
        } else {
            ReactionsRow(
                baseNote = baseNote,
                showReactionDetail = notBoostedNorQuote,
                editState = editState,
                accountViewModel = accountViewModel,
                nav = nav,
            )
        }
    }
}

@Composable
fun NoteBody(
    baseNote: Note,
    showAuthorPicture: Boolean = false,
    unPackReply: Boolean = true,
    makeItShort: Boolean = false,
    canPreview: Boolean = true,
    showSecondRow: Boolean,
    quotesLeft: Int,
    backgroundColor: MutableState<Color>,
    editState: State<GenericLoadable<EditState>>,
    accountViewModel: AccountViewModel,
    nav: (String) -> Unit,
) {
    FirstUserInfoRow(
        baseNote = baseNote,
        showAuthorPicture = showAuthorPicture,
        editState = editState,
        accountViewModel = accountViewModel,
        nav = nav,
    )

    if (showSecondRow) {
        SecondUserInfoRow(
            baseNote,
            editState,
            accountViewModel,
            nav,
        )
    }

    if (baseNote.event !is RepostEvent && baseNote.event !is GenericRepostEvent) {
        Spacer(modifier = Modifier.height(3.dp))
    }

    if (!makeItShort) {
        ReplyRow(
            baseNote,
            unPackReply,
            backgroundColor,
            accountViewModel,
            nav,
        )
    }

    RenderNoteRow(
        baseNote = baseNote,
        backgroundColor = backgroundColor,
        makeItShort = makeItShort,
        canPreview = canPreview,
        editState = editState,
        quotesLeft = quotesLeft,
        accountViewModel = accountViewModel,
        nav = nav,
    )

    val noteEvent = baseNote.event
    val zapSplits = remember(noteEvent) { noteEvent?.hasZapSplitSetup() ?: false }
    if (zapSplits && noteEvent != null) {
        Spacer(modifier = HalfDoubleVertSpacer)
        DisplayZapSplits(noteEvent, false, accountViewModel, nav)
    }
}

@Composable
private fun RenderNoteRow(
    baseNote: Note,
    backgroundColor: MutableState<Color>,
    makeItShort: Boolean,
    canPreview: Boolean,
    quotesLeft: Int,
    editState: State<GenericLoadable<EditState>>,
    accountViewModel: AccountViewModel,
    nav: (String) -> Unit,
) {
    val noteEvent = baseNote.event
    when (noteEvent) {
        is AppDefinitionEvent -> RenderAppDefinition(baseNote, accountViewModel, nav)
        is AudioTrackEvent -> RenderAudioTrack(baseNote, accountViewModel, nav)
        is AudioHeaderEvent -> RenderAudioHeader(baseNote, accountViewModel, nav)
        is ReactionEvent -> RenderReaction(baseNote, quotesLeft, backgroundColor, accountViewModel, nav)
        is RepostEvent -> RenderRepost(baseNote, quotesLeft, backgroundColor, accountViewModel, nav)
        is GenericRepostEvent -> RenderRepost(baseNote, quotesLeft, backgroundColor, accountViewModel, nav)
        is ReportEvent -> RenderReport(baseNote, quotesLeft, backgroundColor, accountViewModel, nav)
        is LongTextNoteEvent -> RenderLongFormContent(baseNote, accountViewModel, nav)
        is WikiNoteEvent -> RenderWikiContent(baseNote, accountViewModel, nav)
        is BadgeAwardEvent -> RenderBadgeAward(baseNote, backgroundColor, accountViewModel, nav)
        is FhirResourceEvent -> RenderFhirResource(baseNote, accountViewModel, nav)
        is PeopleListEvent -> DisplayPeopleList(baseNote, backgroundColor, accountViewModel, nav)
        is RelaySetEvent -> DisplayRelaySet(baseNote, backgroundColor, accountViewModel, nav)
        is PinListEvent -> RenderPinListEvent(baseNote, backgroundColor, accountViewModel, nav)
        is EmojiPackEvent -> RenderEmojiPack(baseNote, true, backgroundColor, accountViewModel)
        is LiveActivitiesEvent -> RenderLiveActivityEvent(baseNote, accountViewModel, nav)
        is GitRepositoryEvent -> RenderGitRepositoryEvent(baseNote, accountViewModel, nav)
        is GitPatchEvent -> {
            RenderGitPatchEvent(
                baseNote,
                makeItShort,
                canPreview,
                quotesLeft,
                backgroundColor,
                accountViewModel,
                nav,
            )
        }
        is GitIssueEvent -> {
            RenderGitIssueEvent(
                baseNote,
                makeItShort,
                canPreview,
                quotesLeft,
                backgroundColor,
                accountViewModel,
                nav,
            )
        }
        is PrivateDmEvent -> {
            RenderPrivateMessage(
                baseNote,
                makeItShort,
                canPreview,
                quotesLeft,
                backgroundColor,
                accountViewModel,
                nav,
            )
        }
        is ClassifiedsEvent -> {
            RenderClassifieds(
                noteEvent,
                baseNote,
                accountViewModel,
                nav,
            )
        }
        is HighlightEvent -> {
            RenderHighlight(
                baseNote,
                makeItShort,
                canPreview,
                quotesLeft,
                backgroundColor,
                accountViewModel,
                nav,
            )
        }
        is PollNoteEvent -> {
            RenderPoll(
                baseNote,
                makeItShort,
                canPreview,
                quotesLeft,
                backgroundColor,
                accountViewModel,
                nav,
            )
        }
        is FileHeaderEvent -> FileHeaderDisplay(baseNote, true, accountViewModel)
        is VideoHorizontalEvent -> VideoDisplay(baseNote, makeItShort, canPreview, backgroundColor, accountViewModel, nav)
        is VideoVerticalEvent -> VideoDisplay(baseNote, makeItShort, canPreview, backgroundColor, accountViewModel, nav)
        is FileStorageHeaderEvent -> FileStorageHeaderDisplay(baseNote, true, accountViewModel)
        is CommunityPostApprovalEvent -> {
            RenderPostApproval(
                baseNote,
                quotesLeft,
                backgroundColor,
                accountViewModel,
                nav,
            )
        }
        is TextNoteModificationEvent -> {
            RenderTextModificationEvent(
                baseNote,
                makeItShort,
                canPreview,
                quotesLeft,
                backgroundColor,
                accountViewModel,
                nav,
            )
        }
        else -> {
            RenderTextEvent(
                baseNote,
                makeItShort,
                canPreview,
                quotesLeft,
                backgroundColor,
                editState,
                accountViewModel,
                nav,
            )
        }
    }
}

@Composable
fun RenderRepost(
    note: Note,
    quotesLeft: Int,
    backgroundColor: MutableState<Color>,
    accountViewModel: AccountViewModel,
    nav: (String) -> Unit,
) {
    note.replyTo?.lastOrNull()?.let {
        NoteCompose(
            it,
            modifier = Modifier,
            isBoostedNote = true,
            unPackReply = false,
            quotesLeft = quotesLeft - 1,
            parentBackgroundColor = backgroundColor,
            accountViewModel = accountViewModel,
            nav = nav,
        )
    }
}

fun getGradient(backgroundColor: MutableState<Color>): Brush {
    return Brush.verticalGradient(
        colors =
            listOf(
                backgroundColor.value.copy(alpha = 0f),
                backgroundColor.value,
            ),
    )
}

@Composable
private fun ReplyRow(
    note: Note,
    unPackReply: Boolean,
    backgroundColor: MutableState<Color>,
    accountViewModel: AccountViewModel,
    nav: (String) -> Unit,
) {
    val noteEvent = note.event

    val showReply by
        remember(note) {
            derivedStateOf {
                noteEvent is BaseTextNoteEvent && (note.replyTo != null || noteEvent.hasAnyTaggedUser())
            }
        }

    val showChannelInfo by
        remember(note) {
            derivedStateOf {
                if (noteEvent is ChannelMessageEvent || noteEvent is LiveActivitiesChatMessageEvent) {
                    note.channelHex()
                } else {
                    null
                }
            }
        }

    showChannelInfo?.let {
        ChannelHeader(
            channelHex = it,
            showVideo = false,
            showBottomDiviser = false,
            sendToChannel = true,
            modifier = MaterialTheme.colorScheme.replyModifier.padding(10.dp),
            accountViewModel = accountViewModel,
            nav = nav,
        )
    }

    if (showReply) {
        val replyingDirectlyTo =
            remember(note) {
                if (noteEvent is BaseTextNoteEvent) {
                    val replyingTo = noteEvent.replyingTo()
                    if (replyingTo != null) {
                        note.replyTo?.firstOrNull {
                            // important to test both ids in case it's a replaceable event.
                            it.idHex == replyingTo || it.event?.id() == replyingTo
                        }
                    } else {
                        note.replyTo?.lastOrNull { it.event?.kind() != CommunityDefinitionEvent.KIND }
                    }
                } else {
                    note.replyTo?.lastOrNull { it.event?.kind() != CommunityDefinitionEvent.KIND }
                }
            }
        if (replyingDirectlyTo != null && unPackReply) {
            ReplyNoteComposition(replyingDirectlyTo, backgroundColor, accountViewModel, nav)
            Spacer(modifier = StdVertSpacer)
        } else if (showChannelInfo != null) {
            val replies = remember { note.replyTo?.toImmutableList() }
            val mentions =
                remember {
                    (note.event as? BaseTextNoteEvent)?.mentions()?.toImmutableList() ?: persistentListOf()
                }

            ReplyInformationChannel(replies, mentions, accountViewModel, nav)
        }
    }
}

@Composable
private fun ReplyNoteComposition(
    replyingDirectlyTo: Note,
    backgroundColor: MutableState<Color>,
    accountViewModel: AccountViewModel,
    nav: (String) -> Unit,
) {
    val defaultReplyBackground = MaterialTheme.colorScheme.replyBackground

    val replyBackgroundColor =
        remember {
            mutableStateOf(
                defaultReplyBackground.compositeOver(backgroundColor.value),
            )
        }

    NoteCompose(
        baseNote = replyingDirectlyTo,
        isQuotedNote = true,
        quotesLeft = 0,
        modifier = MaterialTheme.colorScheme.replyModifier,
        unPackReply = false,
        makeItShort = true,
        parentBackgroundColor = replyBackgroundColor,
        accountViewModel = accountViewModel,
        nav = nav,
    )
}

@Composable
fun SecondUserInfoRow(
    note: Note,
    editState: State<GenericLoadable<EditState>>,
    accountViewModel: AccountViewModel,
    nav: (String) -> Unit,
) {
    val noteEvent = note.event ?: return
    val noteAuthor = note.author ?: return

    Row(
        verticalAlignment = CenterVertically,
        modifier = UserNameMaxRowHeight,
    ) {
        if (noteEvent is BaseTextNoteEvent && noteEvent.isAFork()) {
            ShowForkInformation(noteEvent, remember(noteEvent) { Modifier.weight(1f) }, accountViewModel, nav)
        } else {
            ObserveDisplayNip05Status(noteAuthor, remember(noteEvent) { Modifier.weight(1f) }, accountViewModel, nav)
        }

        val geo = remember(noteEvent) { noteEvent.getGeoHash() }
        if (geo != null) {
            Spacer(StdHorzSpacer)
            DisplayLocation(geo, nav)
        }

        val baseReward = remember(noteEvent) { noteEvent.getReward()?.let { Reward(it) } }
        if (baseReward != null) {
            Spacer(StdHorzSpacer)
            DisplayReward(baseReward, note, accountViewModel, nav)
        }

        val pow = remember(noteEvent) { noteEvent.getPoWRank() }
        if (pow > 20) {
            Spacer(StdHorzSpacer)
            DisplayPoW(pow)
        }

        DisplayOtsIfInOriginal(note, editState, accountViewModel)
    }
}

@Composable
fun DisplayOtsIfInOriginal(
    note: Note,
    editState: State<GenericLoadable<EditState>>,
    accountViewModel: AccountViewModel,
) {
    val editState = (editState.value as? GenericLoadable.Loaded<EditState>)?.loaded?.modificationToShow?.value

    if (editState == null) {
        DisplayOts(note = note, accountViewModel = accountViewModel)
    } else {
        DisplayOts(note = editState, accountViewModel = accountViewModel)
    }
}

@Composable
fun DisplayDraft() {
    Text(
        "Draft",
        fontWeight = FontWeight.Bold,
        color = MaterialTheme.colorScheme.placeholderText,
        maxLines = 1,
        modifier = HalfStartPadding,
    )
}

@Composable
fun DisplayDraftChat() {
    Text(
        "Draft",
        color = MaterialTheme.colorScheme.placeholderText,
        modifier = HalfEndPadding,
        fontWeight = FontWeight.Bold,
        fontSize = Font12SP,
        maxLines = 1,
    )
}

@Composable
fun FirstUserInfoRow(
    baseNote: Note,
    showAuthorPicture: Boolean,
    editState: State<GenericLoadable<EditState>>,
    accountViewModel: AccountViewModel,
    nav: (String) -> Unit,
) {
    Row(verticalAlignment = CenterVertically, modifier = UserNameRowHeight) {
        val isRepost = baseNote.event is RepostEvent || baseNote.event is GenericRepostEvent

        val isCommunityPost by
            remember(baseNote) {
                derivedStateOf {
                    baseNote.event?.isTaggedAddressableKind(CommunityDefinitionEvent.KIND) == true
                }
            }

        val textColor = if (isRepost) MaterialTheme.colorScheme.grayText else Color.Unspecified

        if (showAuthorPicture) {
            NoteAuthorPicture(baseNote, nav, accountViewModel, Size25dp)
            Spacer(HalfPadding)
            NoteUsernameDisplay(baseNote, Modifier.weight(1f), textColor = textColor)
        } else {
            NoteUsernameDisplay(baseNote, Modifier.weight(1f), textColor = textColor)
        }

        if (isRepost) {
            BoostedMark()
        } else if (isCommunityPost) {
            DisplayFollowingCommunityInPost(baseNote, accountViewModel, nav)
        } else {
            DisplayFollowingHashtagsInPost(baseNote, accountViewModel, nav)
        }

        if (editState.value is GenericLoadable.Loaded) {
            (editState.value as? GenericLoadable.Loaded<EditState>)?.loaded?.let {
                DisplayEditStatus(it)
            }
        }

        if (baseNote.isDraft()) {
            DisplayDraft()
        }

        TimeAgo(baseNote)

        MoreOptionsButton(baseNote, editState, accountViewModel, nav)
    }
}

@Composable
fun observeEdits(
    baseNote: Note,
    accountViewModel: AccountViewModel,
): State<GenericLoadable<EditState>> {
    if (baseNote.event !is TextNoteEvent) {
        return remember { mutableStateOf(GenericLoadable.Empty<EditState>()) }
    }

    val editState =
        remember(baseNote.idHex) {
            val cached = accountViewModel.cachedModificationEventsForNote(baseNote)
            mutableStateOf(
                if (cached != null) {
                    if (cached.isEmpty()) {
                        GenericLoadable.Empty<EditState>()
                    } else {
                        val state = EditState()
                        state.updateModifications(cached)
                        GenericLoadable.Loaded<EditState>(state)
                    }
                } else {
                    GenericLoadable.Loading<EditState>()
                },
            )
        }

    val updatedNote by baseNote.live().innerModifications.observeAsState()

    LaunchedEffect(key1 = updatedNote) {
        updatedNote?.note?.let {
            accountViewModel.findModificationEventsForNote(it) { newModifications ->
                if (newModifications.isEmpty()) {
                    if (editState.value !is GenericLoadable.Empty) {
                        editState.value = GenericLoadable.Empty<EditState>()
                    }
                } else {
                    if (editState.value is GenericLoadable.Loaded) {
                        (editState.value as? GenericLoadable.Loaded<EditState>)?.loaded?.updateModifications(newModifications)
                    } else {
                        val state = EditState()
                        state.updateModifications(newModifications)
                        editState.value = GenericLoadable.Loaded(state)
                    }
                }
            }
        }
    }

    return editState
}

@Composable
private fun AuthorAndRelayInformation(
    baseNote: Note,
    accountViewModel: AccountViewModel,
    nav: (String) -> Unit,
) {
    // Draws the boosted picture outside the boosted card.
    Box(modifier = Size55Modifier, contentAlignment = Alignment.BottomEnd) {
        RenderAuthorImages(baseNote, nav, accountViewModel)
    }

    BadgeBox(baseNote, accountViewModel, nav)
}

@Composable
private fun BadgeBox(
    baseNote: Note,
    accountViewModel: AccountViewModel,
    nav: (String) -> Unit,
) {
    if (accountViewModel.settings.featureSet != FeatureSetType.SIMPLIFIED) {
        if (baseNote.event is RepostEvent || baseNote.event is GenericRepostEvent) {
            baseNote.replyTo?.lastOrNull()?.let { RelayBadges(it, accountViewModel, nav) }
        } else {
            RelayBadges(baseNote, accountViewModel, nav)
        }
    }
}

@Composable
private fun RenderAuthorImages(
    baseNote: Note,
    nav: (String) -> Unit,
    accountViewModel: AccountViewModel,
) {
    val isRepost = baseNote.event is RepostEvent || baseNote.event is GenericRepostEvent

    if (isRepost) {
        val baseRepost = baseNote.replyTo?.lastOrNull()
        if (baseRepost != null) {
            RepostNoteAuthorPicture(baseNote, baseRepost, accountViewModel, nav)
        } else {
            NoteAuthorPicture(baseNote, nav, accountViewModel, Size55dp)
        }
    } else {
        NoteAuthorPicture(baseNote, nav, accountViewModel, Size55dp)
    }

    if (baseNote.event is ChannelMessageEvent) {
        val baseChannelHex = remember(baseNote) { baseNote.channelHex() }
        if (baseChannelHex != null) {
            LoadChannel(baseChannelHex, accountViewModel) { channel ->
                ChannelNotePicture(
                    channel,
                    loadProfilePicture = accountViewModel.settings.showProfilePictures.value,
                )
            }
        }
    }
}

@Composable
private fun ChannelNotePicture(
    baseChannel: Channel,
    loadProfilePicture: Boolean,
) {
    val model by
        baseChannel.live.map { it.channel.profilePicture() }.distinctUntilChanged().observeAsState()

    Box(Size30Modifier) {
        RobohashFallbackAsyncImage(
            robot = baseChannel.idHex,
            model = model,
            contentDescription = stringResource(R.string.group_picture),
            modifier = MaterialTheme.colorScheme.channelNotePictureModifier,
            loadProfilePicture = loadProfilePicture,
        )
    }
}

@Composable
private fun RepostNoteAuthorPicture(
    baseNote: Note,
    baseRepost: Note,
    accountViewModel: AccountViewModel,
    nav: (String) -> Unit,
) {
    GenericRepostLayout(
        baseAuthorPicture = {
            NoteAuthorPicture(
                baseNote = baseNote,
                nav = nav,
                accountViewModel = accountViewModel,
                size = Size34dp,
            )
        },
        repostAuthorPicture = {
            NoteAuthorPicture(
                baseNote = baseRepost,
                nav = nav,
                accountViewModel = accountViewModel,
                size = Size34dp,
            )
        },
    )
}<|MERGE_RESOLUTION|>--- conflicted
+++ resolved
@@ -216,174 +216,6 @@
     }
 }
 
-<<<<<<< HEAD
-@OptIn(ExperimentalFoundationApi::class)
-@Composable
-fun WatchNoteEvent(
-    baseNote: Note,
-    accountViewModel: AccountViewModel,
-    showDivider: Boolean,
-    modifier: Modifier = Modifier,
-    onNoteEventFound: @Composable () -> Unit,
-) {
-    if (baseNote.event != null) {
-        onNoteEventFound()
-    } else {
-        // avoid observing costs if already has an event.
-
-        val hasEvent by baseNote.live().hasEvent.observeAsState(baseNote.event != null)
-        Crossfade(targetState = hasEvent, label = "Event presence") {
-            if (it) {
-                onNoteEventFound()
-            } else {
-                LongPressToQuickAction(baseNote = baseNote, accountViewModel = accountViewModel, newPostViewModel = null) { showPopup ->
-                    BlankNote(
-                        remember {
-                            modifier.combinedClickable(
-                                onClick = {},
-                                onLongClick = showPopup,
-                            )
-                        },
-                        showDivider,
-                    )
-                }
-            }
-        }
-    }
-}
-
-@Composable
-fun CheckHiddenNoteCompose(
-    note: Note,
-    modifier: Modifier = Modifier,
-    showHiddenWarning: Boolean,
-    showHidden: Boolean = false,
-    accountViewModel: AccountViewModel,
-    nav: (String) -> Unit,
-    normalNote: @Composable (canPreview: Boolean) -> Unit,
-) {
-    if (showHidden) {
-        // Ignores reports as well
-        normalNote(true)
-    } else {
-        WatchIsHidden(note, showHiddenWarning, modifier, accountViewModel, nav) { canPreview ->
-            normalNote(canPreview)
-        }
-    }
-}
-
-@Composable
-fun WatchIsHidden(
-    note: Note,
-    showHiddenWarning: Boolean,
-    modifier: Modifier = Modifier,
-    accountViewModel: AccountViewModel,
-    nav: (String) -> Unit,
-    normalNote: @Composable (canPreview: Boolean) -> Unit,
-) {
-    val isHiddenState by remember(note) {
-        accountViewModel.account.liveHiddenUsers
-            .map { note.isHiddenFor(it) }
-            .distinctUntilChanged()
-    }
-        .observeAsState(accountViewModel.isNoteHidden(note))
-
-    val showAnyway =
-        remember {
-            mutableStateOf(false)
-        }
-
-    Crossfade(targetState = isHiddenState, label = "CheckHiddenNoteCompose") { isHidden ->
-        if (showAnyway.value) {
-            normalNote(true)
-        } else if (!isHidden) {
-            LoadReportsNoteCompose(note, modifier, accountViewModel, nav) { canPreview ->
-                normalNote(canPreview)
-            }
-        } else if (showHiddenWarning) {
-            // if it is a quoted or boosted note, how the hidden warning.
-            HiddenNoteByMe(
-                isQuote = true,
-                onClick = { showAnyway.value = true },
-            )
-        }
-    }
-}
-
-@Composable
-fun LoadReportsNoteCompose(
-    note: Note,
-    modifier: Modifier = Modifier,
-    accountViewModel: AccountViewModel,
-    nav: (String) -> Unit,
-    normalNote: @Composable (canPreview: Boolean) -> Unit,
-) {
-    var state by
-        remember(note) {
-            mutableStateOf(
-                AccountViewModel.NoteComposeReportState(),
-            )
-        }
-
-    WatchForReports(note, accountViewModel) { newState ->
-        if (state != newState) {
-            state = newState
-        }
-    }
-
-    Crossfade(targetState = state, label = "LoadedNoteCompose") {
-        RenderReportState(state = it, note = note, modifier = modifier, accountViewModel = accountViewModel, nav = nav) { canPreview ->
-            normalNote(canPreview)
-        }
-    }
-}
-
-@Composable
-fun RenderReportState(
-    state: AccountViewModel.NoteComposeReportState,
-    note: Note,
-    modifier: Modifier = Modifier,
-    accountViewModel: AccountViewModel,
-    nav: (String) -> Unit,
-    normalNote: @Composable (canPreview: Boolean) -> Unit,
-) {
-    var showReportedNote by remember(note) { mutableStateOf(false) }
-
-    Crossfade(targetState = !state.isAcceptable && !showReportedNote, label = "RenderReportState") { showHiddenNote ->
-        if (showHiddenNote) {
-            HiddenNote(
-                state.relevantReports,
-                state.isHiddenAuthor,
-                accountViewModel,
-                modifier,
-                nav,
-                onClick = { showReportedNote = true },
-            )
-        } else {
-            val canPreview = (!state.isAcceptable && showReportedNote) || state.canPreview
-
-            normalNote(canPreview)
-        }
-    }
-}
-
-@Composable
-fun WatchForReports(
-    note: Note,
-    accountViewModel: AccountViewModel,
-    onChange: (AccountViewModel.NoteComposeReportState) -> Unit,
-) {
-    val userFollowsState by accountViewModel.userFollows.observeAsState()
-    val noteReportsState by note.live().reports.observeAsState()
-    val userBlocks by accountViewModel.account.flowHiddenUsers.collectAsStateWithLifecycle()
-
-    LaunchedEffect(key1 = noteReportsState, key2 = userFollowsState, userBlocks) {
-        accountViewModel.isNoteAcceptable(note, onChange)
-    }
-}
-
-=======
->>>>>>> 27fbf1c1
 @Composable
 fun AcceptableNote(
     baseNote: Note,
