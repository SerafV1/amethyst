package com.vitorpamplona.quartz.events

import android.util.Log
import androidx.compose.runtime.Immutable
import com.vitorpamplona.quartz.utils.TimeUtils
import com.vitorpamplona.quartz.encoders.toHexKey
import com.vitorpamplona.quartz.crypto.CryptoUtils
import com.vitorpamplona.quartz.crypto.KeyPair
import com.vitorpamplona.quartz.encoders.HexKey
import com.vitorpamplona.quartz.encoders.HexValidator
import com.vitorpamplona.quartz.encoders.Hex
import kotlinx.collections.immutable.persistentSetOf

@Immutable
class PrivateDmEvent(
    id: HexKey,
    pubKey: HexKey,
    createdAt: Long,
    tags: List<List<String>>,
    content: String,
    sig: HexKey
) : Event(id, pubKey, createdAt, kind, tags, content, sig), ChatroomKeyable {
    /**
     * This may or may not be the actual recipient's pub key. The event is intended to look like a
     * nip-04 EncryptedDmEvent but may omit the recipient, too. This value can be queried and used
     * for initial messages.
     */
    private fun recipientPubKey() = tags.firstOrNull { it.size > 1 && it[0] == "p" }?.get(1)

    fun recipientPubKeyBytes() = recipientPubKey()?.runCatching { Hex.decode(this) }?.getOrNull()

    fun verifiedRecipientPubKey(): HexKey? {
        val recipient = recipientPubKey()
        return if (HexValidator.isHex(recipient)) {
            recipient
        } else {
            null
        }
    }

    fun talkingWith(oneSideHex: String): HexKey {
        return if (pubKey == oneSideHex) verifiedRecipientPubKey() ?: pubKey else pubKey
    }

    override fun chatroomKey(toRemove: String): ChatroomKey {
        return ChatroomKey(persistentSetOf(talkingWith(toRemove)))
    }

    /**
     * To be fully compatible with nip-04, we read e-tags that are in violation to nip-18.
     *
     * Nip-18 messages should refer to other events by inline references in the content like
     * `[](e/c06f795e1234a9a1aecc731d768d4f3ca73e80031734767067c82d67ce82e506).
     */
    fun replyTo() = tags.firstOrNull { it.size > 1 && it[0] == "e" }?.get(1)

    fun with(pubkeyHex: String): Boolean {
        return pubkeyHex == pubKey ||
            tags.any { it.size > 1 && it[0] == "p" && it[1] == pubkeyHex }
    }

    fun plainContent(privKey: ByteArray, pubKey: ByteArray): String? {
        return try {
            val sharedSecret = CryptoUtils.getSharedSecretNIP04(privKey, pubKey)

            val retVal = CryptoUtils.decryptNIP04(content, sharedSecret)

            if (retVal.startsWith(nip18Advertisement)) {
                retVal.substring(16)
            } else {
                retVal
            }
        } catch (e: Exception) {
            Log.w("PrivateDM", "Error decrypting the message ${e.message}")
            null
        }
    }

    companion object {
        const val kind = 4

        const val nip18Advertisement = "[//]: # (nip18)\n"

        fun create(
            recipientPubKey: ByteArray,
            msg: String,
            replyTos: List<String>? = null,
            mentions: List<String>? = null,
<<<<<<< HEAD
            zapReceiver: String?,
            keyPair: KeyPair,
=======
            zapReceiver: List<ZapSplitSetup>? = null,
            privateKey: ByteArray,
>>>>>>> 536fb49b
            createdAt: Long = TimeUtils.now(),
            publishedRecipientPubKey: ByteArray? = null,
            advertiseNip18: Boolean = true,
            markAsSensitive: Boolean,
            zapRaiserAmount: Long?,
            geohash: String? = null
        ): PrivateDmEvent {
            val message = if (advertiseNip18) { nip18Advertisement } else { "" } + msg
            val content = if (keyPair.privKey == null) message else CryptoUtils.encryptNIP04(
                message,
                keyPair.privKey,
                recipientPubKey
            )
            val tags = mutableListOf<List<String>>()
            publishedRecipientPubKey?.let {
                tags.add(listOf("p", publishedRecipientPubKey.toHexKey()))
            }
            replyTos?.forEach {
                tags.add(listOf("e", it))
            }
            mentions?.forEach {
                tags.add(listOf("p", it))
            }
            zapReceiver?.forEach {
                tags.add(listOf("zap", it.lnAddressOrPubKeyHex, it.relay ?: "", it.weight.toString()))
            }
            if (markAsSensitive) {
                tags.add(listOf("content-warning", ""))
            }
            zapRaiserAmount?.let {
                tags.add(listOf("zapraiser", "$it"))
            }
            geohash?.let {
                tags.add(listOf("g", it))
            }

            val pubKey = keyPair.pubKey.toHexKey()
            val id = generateId(pubKey, createdAt, kind, tags, content)
            val sig = if (keyPair.privKey == null) null else CryptoUtils.sign(id, keyPair.privKey)
            return PrivateDmEvent(id.toHexKey(), pubKey, createdAt, tags, content, sig?.toHexKey() ?: "")
        }

        fun create(
            unsignedEvent: PrivateDmEvent,
            signature: String,
        ): PrivateDmEvent {
            return PrivateDmEvent(unsignedEvent.id, unsignedEvent.pubKey, unsignedEvent.createdAt, unsignedEvent.tags, unsignedEvent.content, signature)
        }
    }
}<|MERGE_RESOLUTION|>--- conflicted
+++ resolved
@@ -86,13 +86,8 @@
             msg: String,
             replyTos: List<String>? = null,
             mentions: List<String>? = null,
-<<<<<<< HEAD
-            zapReceiver: String?,
+            zapReceiver: List<ZapSplitSetup>? = null,
             keyPair: KeyPair,
-=======
-            zapReceiver: List<ZapSplitSetup>? = null,
-            privateKey: ByteArray,
->>>>>>> 536fb49b
             createdAt: Long = TimeUtils.now(),
             publishedRecipientPubKey: ByteArray? = null,
             advertiseNip18: Boolean = true,
