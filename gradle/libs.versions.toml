--- conflicted
+++ resolved
@@ -35,12 +35,8 @@
 markdown = "077a2cde64"
 media3 = "1.4.1"
 mockk = "1.13.12"
-<<<<<<< HEAD
 kotlinx-coroutines-test = "1.9.0-RC.2"
-navigationCompose = "2.8.1"
-=======
 navigationCompose = "2.8.2"
->>>>>>> f51f9290
 okhttp = "5.0.0-alpha.14"
 runner = "1.6.2"
 rfc3986 = "0.1.0"
